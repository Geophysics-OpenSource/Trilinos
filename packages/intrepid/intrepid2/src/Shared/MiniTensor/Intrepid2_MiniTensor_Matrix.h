--- conflicted
+++ resolved
@@ -55,42 +55,25 @@
 
 namespace Intrepid2 {
 
-<<<<<<< HEAD
 template<typename T, Index M, Index N, class ES=NOKOKKOS>
 struct matrix_store
 {
   typedef Storage<T, dimension_product<M, N>::value, ES> type;
 };
-=======
-template<typename T, Index M, Index N>
-using matrix_store = Storage<T, dimension_product<M, N>::value>;
->>>>>>> c227004f
 
 ///
 /// General rectangular matrix.
 ///
-<<<<<<< HEAD
 template<typename T, Index M = DYNAMIC, Index N = DYNAMIC, class ES>
 class Matrix: public TensorBase<T, typename matrix_store<T, M, N, ES>::type>
-=======
-template<typename T, Index M = DYNAMIC, Index N = DYNAMIC>
-class Matrix: public TensorBase<T, matrix_store<T, M, N>>
->>>>>>> c227004f
 {
 public:
 
   ///
-<<<<<<< HEAD
-  /// For matrices ORDER == 1 as they are not really tensors and we use
-  /// this to allocate memory for them as vectors of dimension = cols * rows.
-  static
-  Index const
-=======
   /// Order
   ///
   static constexpr
   Index
->>>>>>> c227004f
   ORDER = 1;
 
   ///
@@ -103,24 +86,13 @@
   ///
   /// Storage type
   ///
-<<<<<<< HEAD
-  typedef typename matrix_store<T, M, N, ES>::type
-  Store;
-=======
-  using Store = matrix_store<T, M, N>;
->>>>>>> c227004f
+  using Store = matrix_store<T, M, N, ES>;
 
   ///
   /// Matrix order
   ///
-<<<<<<< HEAD
-#if defined(HAVE_INTREPID_KOKKOSCORE)
-KOKKOS_INLINE_FUNCTION
-#endif
-  static
-=======
+KOKKOS_INLINE_FUNCTION
   static constexpr
->>>>>>> c227004f
   Index
   get_order()
   {
@@ -132,15 +104,11 @@
   /// \param rows Number of rows
   /// \param cols Number of columns
   ///
-#if defined(HAVE_INTREPID_KOKKOSCORE)
-KOKKOS_INLINE_FUNCTION
-#endif
+KOKKOS_INLINE_FUNCTION
   explicit
   Matrix();
 
-#if defined(HAVE_INTREPID_KOKKOSCORE)
-KOKKOS_INLINE_FUNCTION
-#endif
+KOKKOS_INLINE_FUNCTION
   explicit
   Matrix(Index const rows, Index const cols);
 
@@ -150,15 +118,11 @@
   /// \param cols Number of columns
   /// \param value all components are set equal to this
   ///
-#if defined(HAVE_INTREPID_KOKKOSCORE)
-KOKKOS_INLINE_FUNCTION
-#endif
+KOKKOS_INLINE_FUNCTION
   explicit
   Matrix(ComponentValue const value);
 
-#if defined(HAVE_INTREPID_KOKKOSCORE)
-KOKKOS_INLINE_FUNCTION
-#endif
+KOKKOS_INLINE_FUNCTION
   explicit
   Matrix(Index const rows, Index cols, ComponentValue const value);
 
@@ -312,17 +276,13 @@
   ///
   /// Copy constructor
   ///
-#if defined(HAVE_INTREPID_KOKKOSCORE)
-KOKKOS_INLINE_FUNCTION
-#endif
+KOKKOS_INLINE_FUNCTION
   Matrix(Matrix<T, M, N, ES> const & A);
 
   ///
   /// Simple destructor
   ///
-#if defined(HAVE_INTREPID_KOKKOSCORE)
-KOKKOS_INLINE_FUNCTION
-#endif
+KOKKOS_INLINE_FUNCTION
   ~Matrix();
 
   ///
@@ -330,9 +290,7 @@
   /// \param i index
   /// \param j index
   ///
-#if defined(HAVE_INTREPID_KOKKOSCORE)
-KOKKOS_INLINE_FUNCTION
-#endif
+KOKKOS_INLINE_FUNCTION
   T const &
   operator()(Index const i, Index const j) const;
 
@@ -341,9 +299,7 @@
   /// \param i index
   /// \param j index
   ///
-#if defined(HAVE_INTREPID_KOKKOSCORE)
-KOKKOS_INLINE_FUNCTION
-#endif
+KOKKOS_INLINE_FUNCTION
   T &
   operator()(Index const i, Index const j);
 
@@ -356,27 +312,21 @@
   ///
   /// \return number rows
   ///
-#if defined(HAVE_INTREPID_KOKKOSCORE)
-KOKKOS_INLINE_FUNCTION
-#endif
+KOKKOS_INLINE_FUNCTION
   Index
   get_num_rows() const;
 
   ///
   /// \return number rows
   ///
-#if defined(HAVE_INTREPID_KOKKOSCORE)
-KOKKOS_INLINE_FUNCTION
-#endif
+KOKKOS_INLINE_FUNCTION
   Index
   get_num_cols() const;
 
   ///
   /// \param dimension of vector
   ///
-#if defined(HAVE_INTREPID_KOKKOSCORE)
-KOKKOS_INLINE_FUNCTION
-#endif
+KOKKOS_INLINE_FUNCTION
   void
   set_dimensions(Index const rows, Index const cols);
 
@@ -384,9 +334,7 @@
   /// Fill components with value specification
   /// \param value all components are set equal to this specification
   ///
-#if defined(HAVE_INTREPID_KOKKOSCORE)
-KOKKOS_INLINE_FUNCTION
-#endif
+KOKKOS_INLINE_FUNCTION
   void
   fill(ComponentValue const value);
 
@@ -394,9 +342,7 @@
   /// Fill components with value as parameter
   /// \param value all components are set equal to this parameter
   ///
-#if defined(HAVE_INTREPID_KOKKOSCORE)
-KOKKOS_INLINE_FUNCTION
-#endif
+KOKKOS_INLINE_FUNCTION
   void
   fill(T const & s);
 
@@ -462,9 +408,7 @@
       iType index6);
 #endif
 
-#if defined(HAVE_INTREPID_KOKKOSCORE)
-KOKKOS_INLINE_FUNCTION
-#endif
+KOKKOS_INLINE_FUNCTION
   void
   fill(T const * data_ptr);
 
@@ -483,9 +427,7 @@
 /// \return \f$ A + B \f$
 ///
 template<typename S, typename T, Index M, Index N, class ES=NOKOKKOS>
-#if defined(HAVE_INTREPID_KOKKOSCORE)
-KOKKOS_INLINE_FUNCTION
-#endif
+KOKKOS_INLINE_FUNCTION
 Matrix<typename Promote<S, T>::type, M, N, ES>
 operator+(Matrix<S, M, N, ES> const & A, Matrix<T, M, N, ES> const & B);
 
@@ -494,9 +436,7 @@
 /// \return \f$ A - B \f$
 ///
 template<typename S, typename T, Index M, Index N, class ES=NOKOKKOS>
-#if defined(HAVE_INTREPID_KOKKOSCORE)
-KOKKOS_INLINE_FUNCTION
-#endif
+KOKKOS_INLINE_FUNCTION
 Matrix<typename Promote<S, T>::type, M, N, ES>
 operator-(Matrix<S, M, N, ES> const & A, Matrix<T, M, N, ES> const & B);
 
@@ -505,9 +445,7 @@
 /// \return \f$ -A \f$
 ///
 template<typename T, Index M, Index N, class ES=NOKOKKOS>
-#if defined(HAVE_INTREPID_KOKKOSCORE)
-KOKKOS_INLINE_FUNCTION
-#endif
+KOKKOS_INLINE_FUNCTION
 Matrix<T, M, N, ES>
 operator-(Matrix<T, M, N, ES> const & A);
 
@@ -517,9 +455,7 @@
 /// \return \f$ A \equiv B \f$
 ///
 template<typename T, Index M, Index N, class ES=NOKOKKOS>
-#if defined(HAVE_INTREPID_KOKKOSCORE)
-KOKKOS_INLINE_FUNCTION
-#endif
+KOKKOS_INLINE_FUNCTION
 bool
 operator==(Matrix<T, M, N, ES> const & A, Matrix<T, M, N, ES> const & B);
 
@@ -529,9 +465,7 @@
 /// \return \f$ A \neq B \f$
 ///
 template<typename T, Index M, Index N, class ES=NOKOKKOS>
-#if defined(HAVE_INTREPID_KOKKOSCORE)
-KOKKOS_INLINE_FUNCTION
-#endif
+KOKKOS_INLINE_FUNCTION
 bool
 operator!=(Matrix<T, M, N, ES> const & A, Matrix<T, M, N, ES> const & B);
 
@@ -542,9 +476,7 @@
 /// \return \f$ A u \f$
 ///
 template<typename S, typename T, Index M, Index N, class ES=NOKOKKOS>
-#if defined(HAVE_INTREPID_KOKKOSCORE)
-KOKKOS_INLINE_FUNCTION
-#endif
+KOKKOS_INLINE_FUNCTION
 Vector<typename Promote<S, T>::type, M, ES>
 operator*(Matrix<T, M, N, ES> const & A, Vector<S, N, ES> const & u);
 
@@ -555,9 +487,7 @@
 /// \return \f$ u A = A^T u \f$
 ///
 template<typename S, typename T, Index M, Index N, class ES=NOKOKKOS>
-#if defined(HAVE_INTREPID_KOKKOSCORE)
-KOKKOS_INLINE_FUNCTION
-#endif
+KOKKOS_INLINE_FUNCTION
 Vector<typename Promote<S, T>::type, N, ES>
 operator*(Vector<S, M, ES> const & u, Matrix<T, M, N, ES> const & A);
 
@@ -566,9 +496,7 @@
 /// \return \f$ A \cdot B \f$
 ///
 template<typename S, typename T, Index M, Index P, Index N, class ES=NOKOKKOS>
-#if defined(HAVE_INTREPID_KOKKOSCORE)
-KOKKOS_INLINE_FUNCTION
-#endif
+KOKKOS_INLINE_FUNCTION
 Matrix<typename Promote<S, T>::type, M, N, ES>
 operator*(Matrix<S, M, P, ES> const & A, Matrix<T, P, N, ES> const & B);
 
@@ -579,9 +507,7 @@
 /// \return \f$ s A \f$
 ///
 template<typename S, typename T, Index M, Index N, class ES=NOKOKKOS>
-#if defined(HAVE_INTREPID_KOKKOSCORE)
-KOKKOS_INLINE_FUNCTION
-#endif
+KOKKOS_INLINE_FUNCTION
 typename lazy_disable_if<order_1234<S>, apply_matrix<Promote<S, T>, M, N,ES>>::type
 operator*(S const & s, Matrix<T, M, N, ES> const & A);
 
@@ -592,9 +518,7 @@
 /// \return \f$ s A \f$
 ///
 template<typename S, typename T, Index M, Index N, class ES=NOKOKKOS>
-#if defined(HAVE_INTREPID_KOKKOSCORE)
-KOKKOS_INLINE_FUNCTION
-#endif
+KOKKOS_INLINE_FUNCTION
 typename lazy_disable_if<order_1234<S>, apply_matrix<Promote<S, T>, M, N, ES>>::type
 operator*(Matrix<T, M, N, ES> const & A, S const & s);
 
@@ -605,9 +529,7 @@
 /// \return \f$ A / s \f$
 ///
 template<typename S, typename T, Index M, Index N, class ES=NOKOKKOS>
-#if defined(HAVE_INTREPID_KOKKOSCORE)
-KOKKOS_INLINE_FUNCTION
-#endif
+KOKKOS_INLINE_FUNCTION
 Matrix<typename Promote<S, T>::type, M, N, ES>
 operator/(Matrix<T, M, N, ES> const & A, S const & s);
 
@@ -618,9 +540,7 @@
 /// \return \f$ s / A \f$
 ///
 template<typename S, typename T, Index M, Index N, class ES=NOKOKKOS>
-#if defined(HAVE_INTREPID_KOKKOSCORE)
-KOKKOS_INLINE_FUNCTION
-#endif
+KOKKOS_INLINE_FUNCTION
 Matrix<typename Promote<S, T>::type, M, N, ES>
 operator/(S const & s, Matrix<T, M, N, ES> const & A);
 
@@ -651,9 +571,7 @@
 /// \return \f$ v = A(i,:) \f$
 ///
 template<typename T, Index M, Index N, class ES=NOKOKKOS>
-#if defined(HAVE_INTREPID_KOKKOSCORE)
-KOKKOS_INLINE_FUNCTION
-#endif
+KOKKOS_INLINE_FUNCTION
 Vector<T, N, ES>
 row(Matrix<T, M, N, ES> const & A, Index const i);
 
@@ -664,9 +582,7 @@
 /// \return \f$ v = A(:,j) \f$
 ///
 template<typename T, Index M, Index N, class ES=NOKOKKOS>
-#if defined(HAVE_INTREPID_KOKKOSCORE)
-KOKKOS_INLINE_FUNCTION
-#endif
+KOKKOS_INLINE_FUNCTION
 Vector<T, M, ES>
 col(Matrix<T, M, N, ES> const & A, Index const j);
 
@@ -677,9 +593,7 @@
 /// \return \f$ A u \f$
 ///
 template<typename S, typename T, Index M, Index N, class ES=NOKOKKOS>
-#if defined(HAVE_INTREPID_KOKKOSCORE)
-KOKKOS_INLINE_FUNCTION
-#endif
+KOKKOS_INLINE_FUNCTION
 Vector<typename Promote<S, T>::type, M, ES>
 dot(Matrix<T, M, N, ES> const & A, Vector<S, N, ES> const & u);
 
@@ -690,9 +604,7 @@
 /// \return \f$ u A = A^T u \f$
 ///
 template<typename S, typename T, Index M, Index N, class ES=NOKOKKOS>
-#if defined(HAVE_INTREPID_KOKKOSCORE)
-KOKKOS_INLINE_FUNCTION
-#endif
+KOKKOS_INLINE_FUNCTION
 Vector<typename Promote<S, T>::type, N, ES>
 dot(Vector<S, M, ES> const & u, Matrix<T, M, N, ES> const & A);
 
@@ -703,9 +615,7 @@
 /// \return a matrix \f$ A \cdot B \f$
 ///
 template<typename S, typename T, Index M, Index P, Index N, class ES=NOKOKKOS>
-#if defined(HAVE_INTREPID_KOKKOSCORE)
-KOKKOS_INLINE_FUNCTION
-#endif
+KOKKOS_INLINE_FUNCTION
 Matrix<typename Promote<S, T>::type, M, N, ES>
 dot(Matrix<S, M, P, ES> const & A, Matrix<T, P, N, ES> const & B);
 
@@ -716,9 +626,7 @@
 /// \return a matrix \f$ A^T \cdot B \f$
 ///
 template<typename S, typename T, Index M, Index P, Index N, class ES=NOKOKKOS>
-#if defined(HAVE_INTREPID_KOKKOSCORE)
-KOKKOS_INLINE_FUNCTION
-#endif
+KOKKOS_INLINE_FUNCTION
 Matrix<typename Promote<S, T>::type, M, N, ES>
 t_dot(Matrix<S, P, M, ES> const & A, Matrix<T, P, N, ES> const & B);
 
@@ -729,9 +637,7 @@
 /// \return a matrix \f$ A \cdot B^T \f$
 ///
 template<typename S, typename T, Index M, Index P, Index N, class ES=NOKOKKOS>
-#if defined(HAVE_INTREPID_KOKKOSCORE)
-KOKKOS_INLINE_FUNCTION
-#endif
+KOKKOS_INLINE_FUNCTION
 Matrix<typename Promote<S, T>::type, M, N, ES>
 dot_t(Matrix<S, M, P, ES> const & A, Matrix<T, N, P, ES> const & B);
 
@@ -742,9 +648,7 @@
 /// \return a tensor \f$ A^T \cdot B^T \f$
 ///
 template<typename S, typename T, Index M, Index P, Index N, class ES=NOKOKKOS>
-#if defined(HAVE_INTREPID_KOKKOSCORE)
-KOKKOS_INLINE_FUNCTION
-#endif
+KOKKOS_INLINE_FUNCTION
 Matrix<typename Promote<S, T>::type, M, N, ES>
 t_dot_t(Matrix<S, P, M, ES> const & A, Matrix<T, N, P, ES> const & B);
 
@@ -755,9 +659,7 @@
 /// \return a scalar \f$ A : B \f$
 ///
 template<typename S, typename T, Index M, Index N, class ES=NOKOKKOS>
-#if defined(HAVE_INTREPID_KOKKOSCORE)
-KOKKOS_INLINE_FUNCTION
-#endif
+KOKKOS_INLINE_FUNCTION
 typename Promote<S, T>::type
 dotdot(Matrix<S, M, N, ES> const & A, Matrix<T, M, N, ES> const & B);
 
@@ -768,9 +670,7 @@
 /// \return \f$ u \otimes v \f$
 ///
 template<typename S, typename T, Index M, Index N, class ES=NOKOKKOS>
-#if defined(HAVE_INTREPID_KOKKOSCORE)
-KOKKOS_INLINE_FUNCTION
-#endif
+KOKKOS_INLINE_FUNCTION
 Matrix<typename Promote<S, T>::type, M, N, ES>
 matrix(Vector<S, M, ES> const & u, Vector<T, N, ES> const & v);
 
@@ -778,9 +678,7 @@
 /// matrix transpose
 ///
 template<typename T, Index M, Index N, class ES=NOKOKKOS>
-#if defined(HAVE_INTREPID_KOKKOSCORE)
-KOKKOS_INLINE_FUNCTION
-#endif
+KOKKOS_INLINE_FUNCTION
 Matrix<T, N, M, ES>
 transpose(Matrix<T, M, N, ES> const & A);
 
@@ -788,9 +686,7 @@
 /// matrix adjoint
 ///
 template<typename T, Index M, Index N, class ES=NOKOKKOS>
-#if defined(HAVE_INTREPID_KOKKOSCORE)
-KOKKOS_INLINE_FUNCTION
-#endif
+KOKKOS_INLINE_FUNCTION
 Matrix<T, M, N, ES>
 adjoint(Matrix<T, N, M, ES> const & A);
 
