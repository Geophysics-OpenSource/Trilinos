// @HEADER
// ***********************************************************************
//
//           Panzer: A partial differential equation assembly
//       engine for strongly coupled complex multiphysics systems
//                 Copyright (2011) Sandia Corporation
//
// Under the terms of Contract DE-AC04-94AL85000 with Sandia Corporation,
// the U.S. Government retains certain rights in this software.
//
// Redistribution and use in source and binary forms, with or without
// modification, are permitted provided that the following conditions are
// met:
//
// 1. Redistributions of source code must retain the above copyright
// notice, this list of conditions and the following disclaimer.
//
// 2. Redistributions in binary form must reproduce the above copyright
// notice, this list of conditions and the following disclaimer in the
// documentation and/or other materials provided with the distribution.
//
// 3. Neither the name of the Corporation nor the names of the
// contributors may be used to endorse or promote products derived from
// this software without specific prior written permission.
//
// THIS SOFTWARE IS PROVIDED BY SANDIA CORPORATION "AS IS" AND ANY
// EXPRESS OR IMPLIED WARRANTIES, INCLUDING, BUT NOT LIMITED TO, THE
// IMPLIED WARRANTIES OF MERCHANTABILITY AND FITNESS FOR A PARTICULAR
// PURPOSE ARE DISCLAIMED. IN NO EVENT SHALL SANDIA CORPORATION OR THE
// CONTRIBUTORS BE LIABLE FOR ANY DIRECT, INDIRECT, INCIDENTAL, SPECIAL,
// EXEMPLARY, OR CONSEQUENTIAL DAMAGES (INCLUDING, BUT NOT LIMITED TO,
// PROCUREMENT OF SUBSTITUTE GOODS OR SERVICES; LOSS OF USE, DATA, OR
// PROFITS; OR BUSINESS INTERRUPTION) HOWEVER CAUSED AND ON ANY THEORY OF
// LIABILITY, WHETHER IN CONTRACT, STRICT LIABILITY, OR TORT (INCLUDING
// NEGLIGENCE OR OTHERWISE) ARISING IN ANY WAY OUT OF THE USE OF THIS
// SOFTWARE, EVEN IF ADVISED OF THE POSSIBILITY OF SUCH DAMAGE.
//
// Questions? Contact Roger P. Pawlowski (rppawlo@sandia.gov) and
// Eric C. Cyr (eccyr@sandia.gov)
// ***********************************************************************
// @HEADER

#ifndef   __Panzer_Integrator_BasisTimesScalar_decl_hpp__
#define   __Panzer_Integrator_BasisTimesScalar_decl_hpp__

///////////////////////////////////////////////////////////////////////////////
//
//  Include Files
//
///////////////////////////////////////////////////////////////////////////////

// C++
#include <string>

// Kokkos
#include "Kokkos_DynRankView.hpp"

// Panzer
#include "Panzer_Evaluator_WithBaseImpl.hpp"
#include "Panzer_EvaluatorStyle.hpp"

// Phalanx
#include "Phalanx_Evaluator_Derived.hpp"
#include "Phalanx_MDField.hpp"

namespace panzer
{
  /**
   *  \brief Computes \f$ Ma(x)b(x)\cdots\int s(x)\phi(x)\,dx \f$.
   *
   *  Evaluates the integral
   *  \f[
        Ma(x)b(x)\cdots\int s(x)\phi(x)\,dx,
      \f]
   *  where \f$ M \f$ is some constant, \f$ a(x) \f$, \f$ b(x) \f$, etc., are
   *  some fields that depend on position, \f$ s \f$ is some scalar function,
   *  and \f$ \phi \f$ is some basis.
   */
  template<typename EvalT, typename Traits>
  class Integrator_BasisTimesScalar
    :
    public panzer::EvaluatorWithBaseImpl<Traits>,
    public PHX::EvaluatorDerived<EvalT, Traits>
  {
    public:

      /**
       *  \brief Main Constructor.
       *
       *  Creates an `Evaluator` to evaluate the integral
       *  \f[
            Ma(x)b(x)\cdots\int s(x)\phi(x)\,dx,
          \f]
       *  where \f$ M \f$ is some constant, \f$ a(x) \f$, \f$ b(x) \f$, etc.,
       *  are some fields that depend on position, \f$ s \f$ is some scalar
       *  function, and \f$ \phi \f$ is some basis.
       *
       *  \param[in] evalStyle  An `enum` declaring the behavior of this
       *                        `Evaluator`, which is to either:
       *                        - compute and contribute (`CONTRIBUTES`), or
       *                        - compute and store (`EVALUATES`).
       *  \param[in] resName    The name of either the contributed or evaluated
       *                        field, depending on `evalStyle`.
       *  \param[in] valName    The name of the scalar value being integrated
       *                        (\f$ s \f$).
       *  \param[in] basis      The basis that you'd like to use (\f$ \phi
                                \f$).
       *  \param[in] ir         The integration rule that you'd like to use.
       *  \param[in] multiplier The scalar multiplier out in front of the
       *                        integral you're computing (\f$ M \f$).  If not
       *                        specified, this defaults to 1.
       *  \param[in] fmNames    A list of names of fields that are multipliers
       *                        out in front of the integral you're computing
       *                        (\f$ a(x) \f$, \f$ b(x) \f$, etc.).  If not
       *                        specified, this defaults to an empty `vector`.
       *
       *  \throws std::invalid_argument If any of the inputs are invalid.
       *  \throws std::logic_error      If the `basis` supplied is not a scalar
       *                                basis.
       */
      Integrator_BasisTimesScalar(
        const panzer::EvaluatorStyle&   evalStyle,
        const std::string&              resName,
        const std::string&              valName,
        const panzer::BasisIRLayout&    basis,
        const panzer::IntegrationRule&  ir,
        const double&                   multiplier = 1,
        const std::vector<std::string>& fmNames    =
          std::vector<std::string>());

      /**
       *  \brief `ParameterList` Constructor.
       *
       *  Creates an `Evaluator` to evaluate the integral
       *  \f[
            Ma(x)b(x)\cdots\int s(x)\phi(x)\,dx,
          \f]
       *  where \f$ M \f$ is some constant, \f$ a(x) \f$, \f$ b(x) \f$, etc.,
       *  are some fields that depend on position, \f$ s \f$ is some scalar
       *  function, and \f$ \phi \f$ is some basis.
       *
       *  \note This constructor exists to preserve the older way of creating
       *        an `Evaluator` with a `ParameterList`; however, it is
       *        _strongly_ advised that you _not_ use this `ParameterList`
       *        Constructor, but rather that you favor the Main Constructor
       *        with its compile-time argument checking instead.
       *
       *  \param[in] p A `ParameterList` of the form
                       \code{.xml}
                       <ParameterList>
                         <Parameter name = "Residual Name"     type = "std::string"                         value = (required)    />
                         <Parameter name = "Value Name"        type = "std::string"                         value = (required)    />
                         <Parameter name = "Basis"             type = "RCP<panzer::BasisIRLayout>"          value = (required)    />
                         <Parameter name = "IR"                type = "RCP<panzer::IntegrationRule>"        value = (required)    />
                         <Parameter name = "Multiplier"        type = "double"                              value = (required)    />
                         <Parameter name = "Field Multipliers" type = "RCP<const std::vector<std::string>>" value = null (default)/>
                       </ParameterList>
                       \endcode
       *               where
       *               - "Residual Name" is the name for the term this
       *                 `Evaluator` is evaluating,
       *               - "Value Name" is the name of the scalar value being
       *                 integrated (\f$ s \f$),
       *               - "Basis" is the basis that you'd like to use (\f$ \phi
                         \f$),
       *               - "IR" is the integration rule that you'd like to use,
       *               - "Multiplier" is the scalar multiplier out in front of
       *                 the integral you're computing (\f$ M \f$), and
       *               - "Field Multipliers" is an optional list of names of
       *                 fields that are multipliers out in front of the
       *                 integral you're computing (\f$ a(x) \f$, \f$ b(x) \f$,
       *                 etc.).
       */
      Integrator_BasisTimesScalar(
        const Teuchos::ParameterList& p);

      /**
       *  \brief Post-Registration Setup.
       *
       *  Sets the number of nodes and quadrature points, sets the basis index,
       *  sets the contributed field data in the field manager (if applicable),
       *  and then creates the `tmp_` `Kokkos::View`.
       *
       *  \param[in] sd Essentially a list of `Workset`s, which are collections
       *                of cells (elements) that all live on a single process.
       *  \param[in] fm The field manager, used in setting the field data for
       *                the contributed field, if there is one.
       */
      void
      postRegistrationSetup(
        typename Traits::SetupData sd,
        PHX::FieldManager<Traits>& fm);

      /**
       *  \brief Evaluate Fields.
       *
       *  This actually performs the integration by looping over cells in the
       *  `Workset`, and then over bases and integration points on the cell.
       *
       *  \param[in] workset The `Workset` on which you're going to do the
       *                     integration.
       */
      void
      evaluateFields(
        typename Traits::EvalData workset);

    private:

      /**
       *  \brief Get Valid Parameters.
       *
       *  Get all the parameters that we support such that the `ParameterList`
       *  Constructor can do some validation of the input `ParameterList`.
       *
       *  \returns A `ParameterList` with all the valid parameters (keys) in
       *           it.  The values tied to those keys are meaningless default
       *           values.
       */
      Teuchos::RCP<Teuchos::ParameterList>
      getValidParameters() const;

      /**
       *  \brief The scalar type.
       */
      typedef typename EvalT::ScalarT ScalarT;

      /**
       *  \brief An `enum` determining the behavior of this `Evaluator`.
       *
       *  This `Evaluator` will compute the result of its integration and then:
       *  - CONTRIBUTES:                contribute it to a specified residual,
       *                                not saving anything; or
       *  - EVALUATES:                  save it under a specified name for
       *                                future use.
       */
      const panzer::EvaluatorStyle evalStyle_;

      /**
       *  \brief A field to which we'll contribute, or in which we'll store,
       *         the result of computing this integral.
       */
      PHX::MDField<ScalarT, panzer::Cell, panzer::BASIS> field_;

<<<<<<< HEAD
/** Computes the integral
  * \f[
    \int s(x) \phi(x) \, d x
    \f]
  * where \f$\phi\f$is the test function and \f$s\f$ is
  * the scalar quantity. The parameter list passed into the construction
  * is formatted as follows
    \verbatim
    <ParameterList>
       <Parameter name="Residual Name" type="string" value=(required)/>
       <Parameter name="Value Name" type="string" value="(required)"/>
       <Parameter name="Basis" type="RCP<BasisIRLayout>" value=(required)/>
       <Parameter name="IR" type="RCP<IntegrationRule>" value="(required)"/>
       <Parameter name="Multiplier" type="double" value="(required)"/>
       <Parameter name="Field Multipliers" type="RCP<const std::vector>" value=Null (default)/>
    </ParameterList>
    \endverbatim
  */
PANZER_EVALUATOR_CLASS(Integrator_BasisTimesScalar)
  
  PHX::MDField<ScalarT,Cell,BASIS> residual;
    
  PHX::MDField<const ScalarT,Cell,IP> scalar;

  std::vector<PHX::MDField<const ScalarT,Cell,IP> > field_multipliers;
=======
      /**
       *  \brief A field representing the scalar function we're integrating
       *         (\f$ s \f$).
       */
      PHX::MDField<const ScalarT, panzer::Cell, panzer::IP> scalar_;

      /**
       *  \brief The scalar multiplier out in front of the integral (\f$ M
                 \f$).
       */
      double multiplier_;
>>>>>>> 8d0bbb72

      /**
       *  \brief The (possibly empty) list of fields that are multipliers out
       *         in front of the integral (\f$ a(x) \f$, \f$ b(x) \f$, etc.).
       */
      std::vector<PHX::MDField<const ScalarT, panzer::Cell, panzer::IP>>
      fieldMults_;

      /**
       *  \brief The number of nodes for each cell.
       */
      int numNodes_;

      /**
       *  \brief The number of quadrature points for each cell.
       */
      int numQP_;

      /**
       *  \brief The name of the basis we're using.
       */
      std::string basisName_;

      /**
       *  \brief The index in the `Workset` bases for our particular
       *         `BasisIRLayout` name.
       */
      std::size_t basisIndex_;

      /**
       *  \brief A temporary `Kokkos::View` that we'll use in computing the
       *         result  of this integral.
       */
      Kokkos::DynRankView<ScalarT, PHX::Device> tmp_;

  }; // end of class Integrator_BasisTimesScalar

} // end of namespace panzer

#endif // __Panzer_Integrator_BasisTimesScalar_decl_hpp__<|MERGE_RESOLUTION|>--- conflicted
+++ resolved
@@ -241,33 +241,6 @@
        */
       PHX::MDField<ScalarT, panzer::Cell, panzer::BASIS> field_;
 
-<<<<<<< HEAD
-/** Computes the integral
-  * \f[
-    \int s(x) \phi(x) \, d x
-    \f]
-  * where \f$\phi\f$is the test function and \f$s\f$ is
-  * the scalar quantity. The parameter list passed into the construction
-  * is formatted as follows
-    \verbatim
-    <ParameterList>
-       <Parameter name="Residual Name" type="string" value=(required)/>
-       <Parameter name="Value Name" type="string" value="(required)"/>
-       <Parameter name="Basis" type="RCP<BasisIRLayout>" value=(required)/>
-       <Parameter name="IR" type="RCP<IntegrationRule>" value="(required)"/>
-       <Parameter name="Multiplier" type="double" value="(required)"/>
-       <Parameter name="Field Multipliers" type="RCP<const std::vector>" value=Null (default)/>
-    </ParameterList>
-    \endverbatim
-  */
-PANZER_EVALUATOR_CLASS(Integrator_BasisTimesScalar)
-  
-  PHX::MDField<ScalarT,Cell,BASIS> residual;
-    
-  PHX::MDField<const ScalarT,Cell,IP> scalar;
-
-  std::vector<PHX::MDField<const ScalarT,Cell,IP> > field_multipliers;
-=======
       /**
        *  \brief A field representing the scalar function we're integrating
        *         (\f$ s \f$).
@@ -279,7 +252,6 @@
                  \f$).
        */
       double multiplier_;
->>>>>>> 8d0bbb72
 
       /**
        *  \brief The (possibly empty) list of fields that are multipliers out
