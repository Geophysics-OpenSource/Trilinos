--- conflicted
+++ resolved
@@ -196,25 +196,17 @@
 // *************************************************************************
 template <typename EvalT, typename Traits>
 void PHX::EvaluationContainer<EvalT, Traits>::
-<<<<<<< HEAD
-evaluateFieldsDeviceDag(const int& work_size, typename Traits::EvalData d)
-=======
 evaluateFieldsDeviceDag(const int& work_size,
 			const int& team_size,
 			const int& vector_size,
 			typename Traits::EvalData d)
->>>>>>> 82d985cd
 {
 #ifdef PHX_DEBUG
   TEUCHOS_TEST_FOR_EXCEPTION( !(this->setupCalled()) , std::logic_error,
 		      "You must call postRegistrationSetup() for each evaluation type before calling the evaluateFields() method for that type!");
 #endif
 
-<<<<<<< HEAD
-  this->dag_manager_.evaluateFieldsDeviceDag(work_size,d);
-=======
   this->dag_manager_.evaluateFieldsDeviceDag(work_size,team_size,vector_size,d);
->>>>>>> 82d985cd
 }
 
 // *************************************************************************
