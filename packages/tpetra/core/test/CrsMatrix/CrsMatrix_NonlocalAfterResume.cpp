/*
// @HEADER
// ***********************************************************************
//
//          Tpetra: Templated Linear Algebra Services Package
//                 Copyright (2008) Sandia Corporation
//
// Under the terms of Contract DE-AC04-94AL85000 with Sandia Corporation,
// the U.S. Government retains certain rights in this software.
//
// Redistribution and use in source and binary forms, with or without
// modification, are permitted provided that the following conditions are
// met:
//
// 1. Redistributions of source code must retain the above copyright
// notice, this list of conditions and the following disclaimer.
//
// 2. Redistributions in binary form must reproduce the above copyright
// notice, this list of conditions and the following disclaimer in the
// documentation and/or other materials provided with the distribution.
//
// 3. Neither the name of the Corporation nor the names of the
// contributors may be used to endorse or promote products derived from
// this software without specific prior written permission.
//
// THIS SOFTWARE IS PROVIDED BY SANDIA CORPORATION "AS IS" AND ANY
// EXPRESS OR IMPLIED WARRANTIES, INCLUDING, BUT NOT LIMITED TO, THE
// IMPLIED WARRANTIES OF MERCHANTABILITY AND FITNESS FOR A PARTICULAR
// PURPOSE ARE DISCLAIMED. IN NO EVENT SHALL SANDIA CORPORATION OR THE
// CONTRIBUTORS BE LIABLE FOR ANY DIRECT, INDIRECT, INCIDENTAL, SPECIAL,
// EXEMPLARY, OR CONSEQUENTIAL DAMAGES (INCLUDING, BUT NOT LIMITED TO,
// PROCUREMENT OF SUBSTITUTE GOODS OR SERVICES; LOSS OF USE, DATA, OR
// PROFITS; OR BUSINESS INTERRUPTION) HOWEVER CAUSED AND ON ANY THEORY OF
// LIABILITY, WHETHER IN CONTRACT, STRICT LIABILITY, OR TORT (INCLUDING
// NEGLIGENCE OR OTHERWISE) ARISING IN ANY WAY OUT OF THE USE OF THIS
// SOFTWARE, EVEN IF ADVISED OF THE POSSIBILITY OF SUCH DAMAGE.
//
// Questions? Contact Michael A. Heroux (maherou@sandia.gov)
//
// ************************************************************************
// @HEADER
*/

#include "Tpetra_TestingUtilities.hpp"
#include "Tpetra_CrsMatrix.hpp"

namespace {

  using Teuchos::Array;
  using Teuchos::ArrayRCP;
  using Teuchos::ArrayView;
  using Teuchos::as;
  using Teuchos::FancyOStream;
  using Teuchos::RCP;
  using Teuchos::rcp;
  using Teuchos::outArg;
  using Teuchos::OrdinalTraits;
  using Teuchos::ScalarTraits;
  using Teuchos::Comm;
  using Teuchos::tuple;
  using Teuchos::ParameterList;
  using Teuchos::parameterList;

  using Tpetra::Map;
  using Tpetra::CrsMatrix;
  using Tpetra::Import;
  using Tpetra::global_size_t;
  using Tpetra::createNonContigMapWithNode;
  using Tpetra::createContigMapWithNode;
  using Tpetra::createVector;
<<<<<<< HEAD
  using Tpetra::ProfileType;
  using Tpetra::StaticProfile;
  using Tpetra::DynamicProfile;
=======
>>>>>>> e02b690e
  using Tpetra::OptimizeOption;
  using Tpetra::DoOptimizeStorage;
  using Tpetra::DoNotOptimizeStorage;
  using Tpetra::GloballyDistributed;
  using Tpetra::INSERT;

  TEUCHOS_STATIC_SETUP()
  {
    Teuchos::CommandLineProcessor &clp = Teuchos::UnitTestRepository::getCLP();
    clp.addOutputSetupOptions(true);
    clp.setOption(
        "test-mpi", "test-serial", &Tpetra::TestingUtilities::testMpi,
        "Test MPI (if available) or force test of serial.  In a serial build,"
        " this option is ignored and a serial comm is always used." );
  }

//
// UNIT TEST(S)
//

TEUCHOS_UNIT_TEST_TEMPLATE_4_DECL( CrsMatrix, NonlocalAfterResume, LO, GO, Scalar, Node )
{
  using std::cerr;
  using std::endl;

  // test that an exception is thrown when we exceed statically allocated memory
  typedef ScalarTraits<Scalar> ST;
  const global_size_t INVALID = OrdinalTraits<global_size_t>::invalid();
  // get a comm
  RCP<const Comm<int> > comm = Tpetra::getDefaultComm();
  const size_t numImages = size(*comm);
  const size_t myImageID = rank(*comm);

  comm->barrier ();
  if (myImageID == 0) {
    std::ostringstream os;
    os << "=== Tpetra::CrsMatrix nonlocal-after-resume test ===" << endl;
    cerr << os.str ();
  }
  comm->barrier ();

  const GO numLocal = 5;
  {
    std::ostringstream os;
    os << "  Proc " << myImageID << ": Create row Map with " << numLocal
       << " rows per process" << endl;
    cerr << os.str ();
  }
  RCP<const Map<LO,GO,Node> > rmap = createContigMapWithNode<LO,GO,Node>(INVALID,numLocal,comm);

  {
    std::ostringstream os;
    os << "  Proc " << myImageID << ": "
       << "Create a column Map with super- and sub-diagonal blocks" << endl;
    cerr << os.str ();
  }
  RCP<const Map<LO,GO,Node> > cmap;
  {
    Array<GO> cols;
    for (GO c = rmap->getMinGlobalIndex (); c <= rmap->getMaxGlobalIndex (); ++c) {
      cols.push_back (c);
    }
    if (rmap->getMinGlobalIndex() >= rmap->getMinAllGlobalIndex() + numLocal) {
      for (GO c = rmap->getMinGlobalIndex()-numLocal; c < rmap->getMinGlobalIndex(); ++c) {
        cols.push_back(c);
      }
    }
    if (rmap->getMaxGlobalIndex()+numLocal <= rmap->getMaxAllGlobalIndex()) {
      for (GO c = rmap->getMaxGlobalIndex()+1; c <= rmap->getMaxGlobalIndex()+numLocal; ++c) {
        cols.push_back(c);
      }
    }
    cmap = createNonContigMapWithNode<LO,GO,Node>(cols(), comm);
  }

  comm->barrier ();
  if (myImageID == 0) {
    std::ostringstream os;
    os << "  GLOBAL: Created column Map" << endl;
    cerr << os.str ();
  }
  comm->barrier ();

  {
    {
      std::ostringstream os;
      os << "  Proc " << myImageID << ": Insert diagonal entries" << endl;
      cerr << os.str ();
    }
    //----------------------------------------------------------------------
    // put in diagonal, locally
    //----------------------------------------------------------------------
    Tpetra::ProfileType pftype = Tpetra::TPETRA_DEFAULT_PROFILE_TYPE;
    Tpetra::CrsMatrix<Scalar,LO,GO,Node> matrix(rmap,cmap,3,pftype);
    for (GO r=rmap->getMinGlobalIndex(); r <= rmap->getMaxGlobalIndex(); ++r) {
      matrix.insertGlobalValues(r,tuple(r),tuple(ST::one()));
    }

    {
      std::ostringstream os;
      os << "  Proc " << myImageID << ": Fill-complete the matrix" << endl;
      cerr << os.str ();
    }
    // fill, but do not pack, because we will add new entries below
    RCP<ParameterList> params = parameterList();
    params->set("Optimize Storage",false);
    TEST_NOTHROW       ( matrix.fillComplete( params ) );
    TEST_EQUALITY_CONST( matrix.isFillComplete(),      true );
    TEST_EQUALITY_CONST( matrix.isStorageOptimized(), false );
    TEST_EQUALITY      ( matrix.getGlobalNumEntries(), numLocal*numImages );
    TEST_EQUALITY      ( matrix.getNodeNumEntries(),   (size_t)numLocal   );

    comm->barrier ();
    if (myImageID == 0) {
      std::ostringstream os;
      os << "  GLOBAL: Done with first fillComplete" << endl;
      cerr << os.str ();
    }
    comm->barrier ();

    {
      std::ostringstream os;
      os << "  Proc " << myImageID << ": Insert super-diagonal entries" << endl;
      cerr << os.str ();
    }
    //----------------------------------------------------------------------
    // add super-diagonal, non-locally
    //----------------------------------------------------------------------
    // because fillComplete() was called above, we must call resumeFill() before adding new entries
    matrix.resumeFill();
    if (rmap->getMinGlobalIndex()+numLocal < rmap->getMaxAllGlobalIndex()) {
      for (GO r=rmap->getMinGlobalIndex(); r <= rmap->getMaxGlobalIndex(); ++r) {
        matrix.insertGlobalValues(r+numLocal,tuple(r),tuple(ST::one()));
      }
    }
    {
      std::ostringstream os;
      os << "  Proc " << myImageID << ": Fill-complete the matrix" << endl;
      cerr << os.str ();
    }
    // fill, but do not pack, because we will add new entries below
    params->set("Optimize Storage",false);
    TEST_NOTHROW       ( matrix.fillComplete( params ) );
    TEST_EQUALITY_CONST( matrix.isFillComplete(),      true );
    TEST_EQUALITY_CONST( matrix.isStorageOptimized(), false );
    TEST_EQUALITY      ( matrix.getGlobalNumEntries(), 2*numLocal*numImages-numLocal );
    {
      size_t expected = numLocal;
      if (myImageID > 0) expected += numLocal; // super-diagonal
      TEST_EQUALITY( matrix.getNodeNumEntries(), expected );
    }

    comm->barrier ();
    if (myImageID == 0) {
      std::ostringstream os;
      os << "  GLOBAL: Done with second fillComplete" << endl;
      cerr << os.str ();
    }
    comm->barrier ();

    {
      std::ostringstream os;
      os << "  Proc " << myImageID << ": Insert sub-diagonal entries" << endl;
      cerr << os.str ();
    }
    //----------------------------------------------------------------------
    // add sub-diagonal block, non-locally
    //----------------------------------------------------------------------
    // because fillComplete() was called above, we must call resumeFill() before adding new entries
    matrix.resumeFill();
    if (rmap->getMinGlobalIndex() >= rmap->getMinAllGlobalIndex()+numLocal) {
      for (GO r=rmap->getMinGlobalIndex(); r <= rmap->getMaxGlobalIndex(); ++r) {
        matrix.insertGlobalValues(r-numLocal,tuple(r),tuple(ST::one()));
      }
    }
    {
      std::ostringstream os;
      os << "  Proc " << myImageID << ": Fill-complete the matrix (with "
         << "optimized storage)" << endl;
      cerr << os.str ();
    }
    // fill; it is okay to pack now
    params->set("Optimize Storage",true);
    TEST_NOTHROW       ( matrix.fillComplete( params ) );
    TEST_EQUALITY_CONST( matrix.isFillComplete(), true );
    TEST_EQUALITY_CONST( matrix.isStorageOptimized(), true );
    TEST_EQUALITY      ( matrix.getGlobalNumEntries(), 3*numLocal*numImages-2*numLocal );
    {
      size_t expected = numLocal;
      if (myImageID > 0)           expected += numLocal; // super-diagonal
      if (myImageID < numImages-1) expected += numLocal; // sub-diagonal
      TEST_EQUALITY( matrix.getNodeNumEntries(), expected );
    }

    comm->barrier ();
    if (myImageID == 0) {
      std::ostringstream os;
      os << "  GLOBAL: Done with third fillComplete" << endl;
      cerr << os.str ();
    }
    comm->barrier ();
  }
  // All procs fail if any process fails
  int globalSuccess_int = -1;
  Teuchos::reduceAll( *comm, Teuchos::REDUCE_SUM, success ? 0 : 1, outArg(globalSuccess_int) );
  TEST_EQUALITY_CONST( globalSuccess_int, 0 );

  if (myImageID == 0) {
    std::ostringstream os;
    os << "=== Done with test (globally) ===" << endl;
    cerr << os.str ();
  }
}

//
// INSTANTIATIONS
//

#define UNIT_TEST_GROUP( SCALAR, LO, GO, NODE ) \
  TEUCHOS_UNIT_TEST_TEMPLATE_4_INSTANT( CrsMatrix, NonlocalAfterResume, LO, GO, SCALAR, NODE )

  TPETRA_ETI_MANGLING_TYPEDEFS()

  TPETRA_INSTANTIATE_SLGN( UNIT_TEST_GROUP )
}<|MERGE_RESOLUTION|>--- conflicted
+++ resolved
@@ -68,12 +68,6 @@
   using Tpetra::createNonContigMapWithNode;
   using Tpetra::createContigMapWithNode;
   using Tpetra::createVector;
-<<<<<<< HEAD
-  using Tpetra::ProfileType;
-  using Tpetra::StaticProfile;
-  using Tpetra::DynamicProfile;
-=======
->>>>>>> e02b690e
   using Tpetra::OptimizeOption;
   using Tpetra::DoOptimizeStorage;
   using Tpetra::DoNotOptimizeStorage;
