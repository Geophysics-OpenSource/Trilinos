--- conflicted
+++ resolved
@@ -68,17 +68,10 @@
       out << "FAILED on at least one process!" << endl; \
     } \
     TEST_EQUALITY_CONST(gblSuccess, 1);  \
-<<<<<<< HEAD
-  }
+    success = (bool) gblSuccess; \
+    }
 
 
-
-=======
-    success = (bool) gblSuccess; \
-  }
-
-
->>>>>>> e7ad6f5b
 namespace Tpetra {
   namespace TestingUtilities {
 
