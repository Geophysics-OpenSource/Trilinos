--- conflicted
+++ resolved
@@ -526,16 +526,6 @@
 
     const size_t numRows = getNodeNumRows();
     // here's what we want...
-<<<<<<< HEAD
-    ArrayRCP<LO> inds;
-    ArrayRCP<LO> ptrs;
-    ArrayRCP<ST> vals;
-    // get refs to data in myGraph_, so we can modify it as well
-    ArrayRCP<LO>            &lclInds1D_     = myGraph_->lclInds1D_;
-    ArrayRCP<ArrayRCP<LO> > &lclInds2D_     = myGraph_->lclInds2D_;
-    ArrayRCP<LO>            &rowPtrs_       = myGraph_->rowPtrs_;
-    ArrayRCP<LO>            &numRowEntries_ = myGraph_->numRowEntries_;
-=======
     ArrayRCP<LocalOrdinal> inds;
     ArrayRCP<size_t>       ptrs;
     ArrayRCP<Scalar>       vals;
@@ -544,7 +534,6 @@
     ArrayRCP<ArrayRCP<LocalOrdinal> > &lclInds2D_     = myGraph_->lclInds2D_;
     ArrayRCP<size_t>                  &rowPtrs_       = myGraph_->rowPtrs_;
     ArrayRCP<size_t>                  &numRowEntries_ = myGraph_->numRowEntries_;
->>>>>>> 07877094
     size_t & nodeNumEntries_   = myGraph_->nodeNumEntries_;
     size_t & nodeNumAllocated_ = myGraph_->nodeNumAllocated_;
 
@@ -712,7 +701,6 @@
   fillLocalMatrix (const RCP<ParameterList> &params)
   {
     const size_t numRows = getNodeNumRows();
-<<<<<<< HEAD
 
     // The goals of this routine are first, to allocate and fill
     // packed 1-D storage (see below for an explanation) in the vals
@@ -721,13 +709,9 @@
     // row offsets, within the scope of this routine, since we're only
     // filling the local matrix here (use fillLocalGraphAndMatrix() to
     // fill both the graph and the matrix at the same time).
-    ArrayRCP<LocalOrdinal> ptrs;
-    ArrayRCP<Scalar>       vals;
-=======
-    // here's what we want...
     ArrayRCP<size_t> ptrs;
     ArrayRCP<Scalar> vals;
->>>>>>> 07877094
+
     // get data from staticGraph_
     ArrayRCP<LocalOrdinal>            lclInds1D     = staticGraph_->lclInds1D_;
     ArrayRCP<ArrayRCP<LocalOrdinal> > lclInds2D     = staticGraph_->lclInds2D_;
@@ -775,7 +759,9 @@
       vals = sparse_ops_type::template allocStorage<Scalar> (getRowMap ()->getNode (), ptrs ());
       for (size_t row=0; row < numRows; ++row) {
         const size_t numentrs = numRowEntries[row];
-        std::copy( values2D_[row].begin(), values2D_[row].begin()+numentrs, vals+ptrs[row] );
+        std::copy (values2D_[row].begin(),
+                   values2D_[row].begin() + numentrs,
+                   vals+ptrs[row]);
       }
     }
     else if (getProfileType() == StaticProfile) {
