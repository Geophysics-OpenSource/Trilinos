--- conflicted
+++ resolved
@@ -570,12 +570,10 @@
 
     /// \brief Return a new Map with processes with zero elements removed.
     ///
-<<<<<<< HEAD
     /// \warning This method is only for expert users.  Understanding
     ///   how to use this method correctly requires some familiarity
     ///   with semantics of MPI communicators.
-=======
->>>>>>> 9a553908
+    ///
     /// \warning We make no promises of backwards compatibility for
     ///   this method.  It may go away or change at any time.
     ///
@@ -586,13 +584,9 @@
     /// distributed over the new communicator.  The new Map represents
     /// the same distribution as the original Map, except that
     /// processes containing zero elements are not included in the new
-<<<<<<< HEAD
     /// Map or its communicator.  On processes not included in the new
     /// Map or communicator, this method returns
     /// <tt>Teuchos::null</tt>.
-=======
-    /// Map or its communicator.
->>>>>>> 9a553908
     ///
     /// The returned Map always has a distinct communicator from this
     /// Map's original communicator.  The new communicator contains a
@@ -623,15 +617,13 @@
 
     /// \brief Replace this Map's communicator with a subset communicator.
     ///
-<<<<<<< HEAD
     /// \warning This method is only for expert users.  Understanding
     ///   how to use this method correctly requires some familiarity
     ///   with semantics of MPI communicators.
+    ///
     /// \warning We make no promises of backwards compatibility for
     ///   this method.  It may go away or change at any time.
     ///
-=======
->>>>>>> 9a553908
     /// \pre The input communicator's processes are a subset of this
     ///   Map's current communicator's processes.
     /// \pre On processes which are not included in the input
@@ -648,12 +640,8 @@
     ///   removeEmptyProcesses(), and then apply the resulting subset
     ///   communicator to the column, domain, and range Maps of the
     ///   same graph.  For the latter three Maps, one would in general
-<<<<<<< HEAD
     ///   use this method instead of removeEmptyProcesses(), giving
     ///   the new row Map's communicator to this method.
-=======
-    ///   use this method instead of removeEmptyProcesses().
->>>>>>> 9a553908
     RCP<const Map<LocalOrdinal, GlobalOrdinal, Node> >
     replaceCommWithSubset (const Teuchos::RCP<const Teuchos::Comm<int> >& newComm) const;
     //@}
