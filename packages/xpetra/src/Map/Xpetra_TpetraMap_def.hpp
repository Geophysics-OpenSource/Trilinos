// @HEADER
//
// ***********************************************************************
//
//             Xpetra: A linear algebra interface package
//                  Copyright 2012 Sandia Corporation
//
// Under the terms of Contract DE-AC04-94AL85000 with Sandia Corporation,
// the U.S. Government retains certain rights in this software.
//
// Redistribution and use in source and binary forms, with or without
// modification, are permitted provided that the following conditions are
// met:
//
// 1. Redistributions of source code must retain the above copyright
// notice, this list of conditions and the following disclaimer.
//
// 2. Redistributions in binary form must reproduce the above copyright
// notice, this list of conditions and the following disclaimer in the
// documentation and/or other materials provided with the distribution.
//
// 3. Neither the name of the Corporation nor the names of the
// contributors may be used to endorse or promote products derived from
// this software without specific prior written permission.
//
// THIS SOFTWARE IS PROVIDED BY SANDIA CORPORATION "AS IS" AND ANY
// EXPRESS OR IMPLIED WARRANTIES, INCLUDING, BUT NOT LIMITED TO, THE
// IMPLIED WARRANTIES OF MERCHANTABILITY AND FITNESS FOR A PARTICULAR
// PURPOSE ARE DISCLAIMED. IN NO EVENT SHALL SANDIA CORPORATION OR THE
// CONTRIBUTORS BE LIABLE FOR ANY DIRECT, INDIRECT, INCIDENTAL, SPECIAL,
// EXEMPLARY, OR CONSEQUENTIAL DAMAGES (INCLUDING, BUT NOT LIMITED TO,
// PROCUREMENT OF SUBSTITUTE GOODS OR SERVICES; LOSS OF USE, DATA, OR
// PROFITS; OR BUSINESS INTERRUPTION) HOWEVER CAUSED AND ON ANY THEORY OF
// LIABILITY, WHETHER IN CONTRACT, STRICT LIABILITY, OR TORT (INCLUDING
// NEGLIGENCE OR OTHERWISE) ARISING IN ANY WAY OUT OF THE USE OF THIS
// SOFTWARE, EVEN IF ADVISED OF THE POSSIBILITY OF SUCH DAMAGE.
//
// Questions? Contact
//                    Jonathan Hu       (jhu@sandia.gov)
//                    Andrey Prokopenko (aprokop@sandia.gov)
//                    Ray Tuminaro      (rstumin@sandia.gov)
//
// ***********************************************************************
//
// @HEADER
#ifndef XPETRA_TPETRAMAP_DEF_HPP
#define XPETRA_TPETRAMAP_DEF_HPP

#include "Xpetra_TpetraMap_decl.hpp"



namespace Xpetra {


//! @name Constructor/Destructor Methods
//@{


#ifdef TPETRA_ENABLE_DEPRECATED_CODE
    template<class LocalOrdinal, class GlobalOrdinal, class Node>
    TPETRA_DEPRECATED
    TpetraMap<LocalOrdinal,GlobalOrdinal,Node>::
    TpetraMap (global_size_t numGlobalElements,
               GlobalOrdinal indexBase,
               const Teuchos::RCP< const Teuchos::Comm< int > > &comm,
               LocalGlobal lg,
               const Teuchos::RCP< Node > & /* node */)
      : TpetraMap(numGlobalElements, indexBase, comm, lg)
    {}
#endif // TPETRA_ENABLE_DEPRECATED_CODE


    template<class LocalOrdinal, class GlobalOrdinal, class Node>
    TpetraMap<LocalOrdinal,GlobalOrdinal,Node>::
    TpetraMap (global_size_t numGlobalElements,
               GlobalOrdinal indexBase,
               const Teuchos::RCP< const Teuchos::Comm< int > > &comm,
               LocalGlobal lg)
      : map_ (Teuchos::rcp (new Tpetra::Map< LocalOrdinal, GlobalOrdinal, Node > (numGlobalElements,
                                                                                  indexBase, comm,
                                                                                  toTpetra(lg))))
    {}


    //! Constructor with a user-defined contiguous distribution.
#ifdef TPETRA_ENABLE_DEPRECATED_CODE
    template<class LocalOrdinal, class GlobalOrdinal, class Node>
    TPETRA_DEPRECATED
    TpetraMap<LocalOrdinal,GlobalOrdinal,Node>::
    TpetraMap (global_size_t numGlobalElements,
               size_t numLocalElements,
               GlobalOrdinal indexBase,
               const Teuchos::RCP< const Teuchos::Comm< int > > &comm,
               const Teuchos::RCP< Node > & /* node */) 
      : TpetraMap(numGlobalElements, numLocalElements, indexBase, comm)
    {}
#endif // TPETRA_ENABLE_DEPRECATED_CODE


    template<class LocalOrdinal, class GlobalOrdinal, class Node>
    TpetraMap<LocalOrdinal,GlobalOrdinal,Node>::
    TpetraMap (global_size_t numGlobalElements,
               size_t numLocalElements,
               GlobalOrdinal indexBase,
               const Teuchos::RCP< const Teuchos::Comm< int > > &comm)
      : map_ (Teuchos::rcp (new Tpetra::Map< LocalOrdinal, GlobalOrdinal, Node > (numGlobalElements,
                                                                                  numLocalElements,
                                                                                  indexBase, comm)))
    {}


    //! Constructor with user-defined arbitrary (possibly noncontiguous) distribution.
#ifdef TPETRA_ENABLE_DEPRECATED_CODE
    template<class LocalOrdinal, class GlobalOrdinal, class Node>
    TPETRA_DEPRECATED
    TpetraMap<LocalOrdinal,GlobalOrdinal,Node>::
    TpetraMap (global_size_t numGlobalElements,
               const Teuchos::ArrayView< const GlobalOrdinal > &elementList,
               GlobalOrdinal indexBase,
               const Teuchos::RCP< const Teuchos::Comm< int > > &comm,
               const Teuchos::RCP< Node > & /* node */)
      : TpetraMap(numGlobalElements, elementList, indexBase, comm)
    {}
#endif // TPETRA_ENABLE_DEPRECATED_CODE


    template<class LocalOrdinal, class GlobalOrdinal, class Node>
    TpetraMap<LocalOrdinal,GlobalOrdinal,Node>::
    TpetraMap (global_size_t numGlobalElements,
               const Teuchos::ArrayView< const GlobalOrdinal > &elementList,
               GlobalOrdinal indexBase,
               const Teuchos::RCP< const Teuchos::Comm< int > > &comm)
      : map_(Teuchos::rcp(new Tpetra::Map< LocalOrdinal, GlobalOrdinal, Node >(numGlobalElements,
                                                                               elementList,
                                                                               indexBase,
                                                                               comm)))
    {}


#ifdef HAVE_XPETRA_KOKKOS_REFACTOR
#ifdef HAVE_XPETRA_TPETRA

    //! Constructor with user-defined arbitrary (possibly noncontiguous) distribution passed as a Kokkos::View.
    template<class LocalOrdinal, class GlobalOrdinal, class Node>
    TpetraMap<LocalOrdinal,GlobalOrdinal,Node>::
    TpetraMap (global_size_t numGlobalElements,
               const Kokkos::View<const GlobalOrdinal*, typename Node::device_type>& indexList,
               GlobalOrdinal indexBase,
               const Teuchos::RCP< const Teuchos::Comm< int > > &comm)
      : map_(Teuchos::rcp(new Tpetra::Map< LocalOrdinal, GlobalOrdinal, Node >(numGlobalElements,
                                                                               indexList,
                                                                               indexBase,
                                                                               comm)))
    {}
#endif
#endif

//! Destructor.
template<class LocalOrdinal, class GlobalOrdinal, class Node>
TpetraMap<LocalOrdinal,GlobalOrdinal,Node>::~TpetraMap() 
{  }

    //@}

template<class LocalOrdinal, class GlobalOrdinal, class Node>
global_size_t TpetraMap<LocalOrdinal,GlobalOrdinal,Node>::getGlobalNumElements() const
{ XPETRA_MONITOR("TpetraMap::getGlobalNumElements"); return map_->getGlobalNumElements(); }

template<class LocalOrdinal, class GlobalOrdinal, class Node>
size_t TpetraMap<LocalOrdinal,GlobalOrdinal,Node>::getNodeNumElements() const
{ XPETRA_MONITOR("TpetraMap::getNodeNumElements"); return map_->getNodeNumElements(); }

template<class LocalOrdinal, class GlobalOrdinal, class Node>
GlobalOrdinal TpetraMap<LocalOrdinal,GlobalOrdinal,Node>::getIndexBase() const
{ XPETRA_MONITOR("TpetraMap::getIndexBase"); return map_->getIndexBase(); }

template<class LocalOrdinal, class GlobalOrdinal, class Node>
LocalOrdinal TpetraMap<LocalOrdinal,GlobalOrdinal,Node>::getMinLocalIndex() const
{ XPETRA_MONITOR("TpetraMap::getMinLocalIndex"); return map_->getMinLocalIndex(); }

template<class LocalOrdinal, class GlobalOrdinal, class Node>
LocalOrdinal TpetraMap<LocalOrdinal,GlobalOrdinal,Node>::getMaxLocalIndex() const
{ XPETRA_MONITOR("TpetraMap::getMaxLocalIndex"); return map_->getMaxLocalIndex(); }

template<class LocalOrdinal, class GlobalOrdinal, class Node>
GlobalOrdinal TpetraMap<LocalOrdinal,GlobalOrdinal,Node>::getMinGlobalIndex() const
{ XPETRA_MONITOR("TpetraMap::getMinGlobalIndex"); return map_->getMinGlobalIndex(); }

template<class LocalOrdinal, class GlobalOrdinal, class Node>
GlobalOrdinal TpetraMap<LocalOrdinal,GlobalOrdinal,Node>::getMaxGlobalIndex() const
{ XPETRA_MONITOR("TpetraMap::getMaxGlobalIndex"); return map_->getMaxGlobalIndex(); }

template<class LocalOrdinal, class GlobalOrdinal, class Node>
GlobalOrdinal TpetraMap<LocalOrdinal,GlobalOrdinal,Node>::getMinAllGlobalIndex() const
{ XPETRA_MONITOR("TpetraMap::getMinAllGlobalIndex"); return map_->getMinAllGlobalIndex(); }

template<class LocalOrdinal, class GlobalOrdinal, class Node>
GlobalOrdinal TpetraMap<LocalOrdinal,GlobalOrdinal,Node>::getMaxAllGlobalIndex() const
{ XPETRA_MONITOR("TpetraMap::getMaxAllGlobalIndex"); return map_->getMaxAllGlobalIndex(); }

template<class LocalOrdinal, class GlobalOrdinal, class Node>
LocalOrdinal TpetraMap<LocalOrdinal,GlobalOrdinal,Node>::getLocalElement(GlobalOrdinal globalIndex) const
{ XPETRA_MONITOR("TpetraMap::getLocalElement"); return map_->getLocalElement(globalIndex); }

template<class LocalOrdinal, class GlobalOrdinal, class Node>
GlobalOrdinal TpetraMap<LocalOrdinal,GlobalOrdinal,Node>::getGlobalElement(LocalOrdinal localIndex) const
{ XPETRA_MONITOR("TpetraMap::getGlobalElement"); return map_->getGlobalElement(localIndex); }

template<class LocalOrdinal, class GlobalOrdinal, class Node>
LookupStatus TpetraMap<LocalOrdinal,GlobalOrdinal,Node>::getRemoteIndexList(const Teuchos::ArrayView< const GlobalOrdinal > &GIDList, const Teuchos::ArrayView< int > &nodeIDList, const Teuchos::ArrayView< LocalOrdinal > &LIDList) const
{ XPETRA_MONITOR("TpetraMap::getRemoteIndexList"); return toXpetra(map_->getRemoteIndexList(GIDList, nodeIDList, LIDList)); }

template<class LocalOrdinal, class GlobalOrdinal, class Node>
LookupStatus TpetraMap<LocalOrdinal,GlobalOrdinal,Node>::getRemoteIndexList(const Teuchos::ArrayView< const GlobalOrdinal > &GIDList, const Teuchos::ArrayView< int > &nodeIDList) const
{ XPETRA_MONITOR("TpetraMap::getRemoteIndexList"); return toXpetra(map_->getRemoteIndexList(GIDList, nodeIDList)); }

template<class LocalOrdinal, class GlobalOrdinal, class Node>
Teuchos::ArrayView< const GlobalOrdinal > TpetraMap<LocalOrdinal,GlobalOrdinal,Node>::getNodeElementList() const
{ XPETRA_MONITOR("TpetraMap::getNodeElementList"); return map_->getNodeElementList(); }

template<class LocalOrdinal, class GlobalOrdinal, class Node>
bool TpetraMap<LocalOrdinal,GlobalOrdinal,Node>::isNodeLocalElement(LocalOrdinal localIndex) const
{ XPETRA_MONITOR("TpetraMap::isNodeLocalElement"); return map_->isNodeLocalElement(localIndex); }

template<class LocalOrdinal, class GlobalOrdinal, class Node>
bool TpetraMap<LocalOrdinal,GlobalOrdinal,Node>::isNodeGlobalElement(GlobalOrdinal globalIndex) const
{ XPETRA_MONITOR("TpetraMap::isNodeGlobalElement"); return map_->isNodeGlobalElement(globalIndex); }

template<class LocalOrdinal, class GlobalOrdinal, class Node>
bool TpetraMap<LocalOrdinal,GlobalOrdinal,Node>::isContiguous() const
{ XPETRA_MONITOR("TpetraMap::isContiguous"); return map_->isContiguous(); }

template<class LocalOrdinal, class GlobalOrdinal, class Node>
bool TpetraMap<LocalOrdinal,GlobalOrdinal,Node>::isDistributed() const
{ XPETRA_MONITOR("TpetraMap::isDistributed"); return map_->isDistributed(); }

template<class LocalOrdinal, class GlobalOrdinal, class Node>
bool TpetraMap<LocalOrdinal,GlobalOrdinal,Node>::isCompatible(const Map< LocalOrdinal, GlobalOrdinal, Node > &map) const
{ XPETRA_MONITOR("TpetraMap::isCompatible"); return map_->isCompatible(toTpetra(map)); }

template<class LocalOrdinal, class GlobalOrdinal, class Node>
bool TpetraMap<LocalOrdinal,GlobalOrdinal,Node>::isSameAs(const Map< LocalOrdinal, GlobalOrdinal, Node > &map) const
{ XPETRA_MONITOR("TpetraMap::isSameAs"); return map_->isSameAs(toTpetra(map)); }

template<class LocalOrdinal, class GlobalOrdinal, class Node>
Teuchos::RCP< const Teuchos::Comm< int > >  TpetraMap<LocalOrdinal,GlobalOrdinal,Node>::getComm() const
{ XPETRA_MONITOR("TpetraMap::getComm"); return map_->getComm(); }
#ifdef TPETRA_ENABLE_DEPRECATED_CODE

template<class LocalOrdinal, class GlobalOrdinal, class Node>
Teuchos::RCP< Node >  TpetraMap<LocalOrdinal,GlobalOrdinal,Node>::getNode() const
{ XPETRA_MONITOR("TpetraMap::getNode"); return map_->getNode(); }
#endif // TPETRA_ENABLE_DEPRECATED_CODE

template<class LocalOrdinal, class GlobalOrdinal, class Node>
std::string TpetraMap<LocalOrdinal,GlobalOrdinal,Node>::description() const
{ XPETRA_MONITOR("TpetraMap::description"); return map_->description(); }

template<class LocalOrdinal, class GlobalOrdinal, class Node>
void TpetraMap<LocalOrdinal,GlobalOrdinal,Node>::describe(Teuchos::FancyOStream &out, const Teuchos::EVerbosityLevel verbLevel) const
{ XPETRA_MONITOR("TpetraMap::describe"); map_->describe(out, verbLevel); }

template<class LocalOrdinal, class GlobalOrdinal, class Node>
RCP<const Map<LocalOrdinal, GlobalOrdinal, Node> > TpetraMap<LocalOrdinal,GlobalOrdinal,Node>::removeEmptyProcesses () const
{
    return toXpetra(map_->removeEmptyProcesses());
}

template<class LocalOrdinal, class GlobalOrdinal, class Node>
RCP<const Map<LocalOrdinal, GlobalOrdinal, Node> > TpetraMap<LocalOrdinal,GlobalOrdinal,Node>::replaceCommWithSubset (const Teuchos::RCP<const Teuchos::Comm<int> >& newComm) const
{
    return toXpetra(map_->replaceCommWithSubset(newComm));
}

template<class LocalOrdinal, class GlobalOrdinal, class Node>
TpetraMap<LocalOrdinal,GlobalOrdinal,Node>::TpetraMap(const Teuchos::RCP<const Tpetra::Map<LocalOrdinal, GlobalOrdinal, Node > > &map)
: map_(map) { }

template<class LocalOrdinal, class GlobalOrdinal, class Node>
UnderlyingLib TpetraMap<LocalOrdinal,GlobalOrdinal,Node>::lib() const { return UseTpetra; }

template<class LocalOrdinal, class GlobalOrdinal, class Node>
RCP< const Tpetra::Map< LocalOrdinal, GlobalOrdinal, Node > > TpetraMap<LocalOrdinal,GlobalOrdinal,Node>::getTpetra_Map() const
{ return map_; }


#ifdef HAVE_XPETRA_KOKKOS_REFACTOR
#ifdef HAVE_XPETRA_TPETRA

template<class LocalOrdinal, class GlobalOrdinal, class Node>
typename Map<LocalOrdinal, GlobalOrdinal, Node>::local_map_type TpetraMap<LocalOrdinal, GlobalOrdinal, Node>::getLocalMap () const
{
    return map_->getLocalMap();
}
#endif
#endif


#ifdef HAVE_XPETRA_EPETRA

#if ((defined(EPETRA_HAVE_OMP) && (!defined(HAVE_TPETRA_INST_OPENMP) || !defined(HAVE_TPETRA_INST_INT_INT))) || \
    (!defined(EPETRA_HAVE_OMP) && (!defined(HAVE_TPETRA_INST_SERIAL) || !defined(HAVE_TPETRA_INST_INT_INT))))

  // specialization for Tpetra Map on EpetraNode and GO=int
  template <>
  class TpetraMap<int, int, EpetraNode>
    : public virtual Map<int,int,EpetraNode> {

  public:
    typedef int GlobalOrdinal;
    typedef int LocalOrdinal;
    typedef EpetraNode Node;

    //! @name Constructors and destructor
    //@{


    //! Constructor with Tpetra-defined contiguous uniform distribution.
#ifdef TPETRA_ENABLE_DEPRECATED_CODE
    TPETRA_DEPRECATED
    TpetraMap (global_size_t numGlobalElements,
               GlobalOrdinal indexBase,
               const Teuchos::RCP< const Teuchos::Comm< int > > &comm,
               LocalGlobal lg,
               const Teuchos::RCP< Node > & /*node*/)
     : TpetraMap(numGlobalElements, indexBase, comm, lg)
    {}
#endif // TPETRA_ENABLE_DEPRECATED_CODE


    TpetraMap (global_size_t numGlobalElements,
               GlobalOrdinal indexBase,
               const Teuchos::RCP< const Teuchos::Comm< int > > &comm,
               LocalGlobal lg=GloballyDistributed) {
      XPETRA_TPETRA_ETI_EXCEPTION( typeid(TpetraMap<LocalOrdinal,GlobalOrdinal,EpetraNode>).name() , typeid(TpetraMap<LocalOrdinal,GlobalOrdinal,EpetraNode>).name(), "int", typeid(EpetraNode).name() );
    }


    //! Constructor with a user-defined contiguous distribution.
#ifdef TPETRA_ENABLE_DEPRECATED_CODE
    TPETRA_DEPRECATED
    TpetraMap (global_size_t numGlobalElements,
               size_t numLocalElements,
               GlobalOrdinal indexBase,
               const Teuchos::RCP< const Teuchos::Comm< int > > &comm,
               const Teuchos::RCP< Node > & /*node */) 
      : TpetraMap(numGlobalElements, numLocalElements, indexBase, comm)
    {}
#endif // TPETRA_ENABLE_DEPRECATED_CODE


    TpetraMap (global_size_t numGlobalElements,
               size_t numLocalElements,
               GlobalOrdinal indexBase,
               const Teuchos::RCP< const Teuchos::Comm< int > > &comm) {
      XPETRA_TPETRA_ETI_EXCEPTION( typeid(TpetraMap<LocalOrdinal,GlobalOrdinal,EpetraNode>).name() , typeid(TpetraMap<LocalOrdinal,GlobalOrdinal,EpetraNode>).name(), "int", typeid(EpetraNode).name() );
    }


    //! Constructor with user-defined arbitrary (possibly noncontiguous) distribution.
#ifdef TPETRA_ENABLE_DEPRECATED_CODE
    TPETRA_DEPRECATED
    TpetraMap (global_size_t numGlobalElements,
               const Teuchos::ArrayView< const GlobalOrdinal > &elementList,
               GlobalOrdinal indexBase,
               const Teuchos::RCP< const Teuchos::Comm< int > > &comm,
               const Teuchos::RCP< Node > & /* node */)
      : TpetraMap(numGlobalElements, elementList, indexBase, comm)
    {}
#endif // TPETRA_ENABLE_DEPRECATED_CODE


    TpetraMap (global_size_t numGlobalElements,
               const Teuchos::ArrayView< const GlobalOrdinal > &elementList,
               GlobalOrdinal indexBase,
               const Teuchos::RCP< const Teuchos::Comm< int > > &comm) {
      XPETRA_TPETRA_ETI_EXCEPTION( typeid(TpetraMap<LocalOrdinal,GlobalOrdinal,EpetraNode>).name() , typeid(TpetraMap<LocalOrdinal,GlobalOrdinal,EpetraNode>).name(), "int", typeid(EpetraNode).name() );
    }


    //! Destructor.
    ~TpetraMap() {  }

    //@}

    //! @name Attributes
    //@{

    //! The number of elements in this Map.
    global_size_t getGlobalNumElements() const { return 0; }

    //! The number of elements belonging to the calling node.
    size_t getNodeNumElements() const { return 0; }

    //! The index base for this Map.
    GlobalOrdinal getIndexBase() const { return 0; }

    //! The minimum local index.
    LocalOrdinal getMinLocalIndex() const { return 0; }

    //! The maximum local index on the calling process.
    LocalOrdinal getMaxLocalIndex() const { return 0; }

    //! The minimum global index owned by the calling process.
    GlobalOrdinal getMinGlobalIndex() const { return 0; }

    //! The maximum global index owned by the calling process.
    GlobalOrdinal getMaxGlobalIndex() const { return 0; }

    //! The minimum global index over all processes in the communicator.
    GlobalOrdinal getMinAllGlobalIndex() const { return 0; }

    //! The maximum global index over all processes in the communicator.
    GlobalOrdinal getMaxAllGlobalIndex() const { return 0; }

    //! The local index corresponding to the given global index.
    LocalOrdinal getLocalElement(GlobalOrdinal globalIndex) const { return 0; }

    //! The global index corresponding to the given local index.
    GlobalOrdinal getGlobalElement(LocalOrdinal localIndex) const { return 0; }

    //! Return the process IDs and corresponding local IDs for the given global IDs.
    LookupStatus getRemoteIndexList(const Teuchos::ArrayView< const GlobalOrdinal > &GIDList, const Teuchos::ArrayView< int > &nodeIDList, const Teuchos::ArrayView< LocalOrdinal > &LIDList) const { return Xpetra::IDNotPresent; }

    //! Return the process IDs for the given global IDs.
    LookupStatus getRemoteIndexList(const Teuchos::ArrayView< const GlobalOrdinal > &GIDList, const Teuchos::ArrayView< int > &nodeIDList) const { return Xpetra::IDNotPresent; }

    //! Return a view of the global indices owned by this node.
    Teuchos::ArrayView< const GlobalOrdinal > getNodeElementList() const { return Teuchos::ArrayView<const GlobalOrdinal>(); }

    //@}

    //! @name Boolean tests
    //@{

    //! True if the local index is valid for this Map on this node, else false.
    bool isNodeLocalElement(LocalOrdinal localIndex) const { return false; }

    //! True if the global index is found in this Map on this node, else false.
    bool isNodeGlobalElement(GlobalOrdinal globalIndex) const { return false; }

    //! True if this Map is distributed contiguously, else false.
    bool isContiguous() const { return false; }

    //! Whether this Map is globally distributed or locally replicated.
    bool isDistributed() const { return false; }

    //! True if and only if map is compatible with this Map.
    bool isCompatible(const Map< LocalOrdinal, GlobalOrdinal, Node > &map) const { return false; }

    //! True if and only if map is identical to this Map.
    bool isSameAs(const Map< LocalOrdinal, GlobalOrdinal, Node > &map) const { return false; }

    //@}

    //! @name
    //@{

    //! Get this Map's Comm object.
    Teuchos::RCP< const Teuchos::Comm< int > >  getComm() const { return Teuchos::null; }

#ifdef TPETRA_ENABLE_DEPRECATED_CODE
    //! Get this Map's Node object.
    Teuchos::RCP< Node >  getNode() const { return Teuchos::null; }
#endif // TPETRA_ENABLE_DEPRECATED_CODE

    //@}

    //! @name
    //@{

    //! Return a simple one-line description of this object.
    std::string description() const { return std::string(""); }

    //! Print this object with the given verbosity level to the given FancyOStream.
    void describe(Teuchos::FancyOStream &out, const Teuchos::EVerbosityLevel verbLevel=Teuchos::Describable::verbLevel_default) const { }

    RCP<const Map<LocalOrdinal, GlobalOrdinal, Node> > removeEmptyProcesses () const { return Teuchos::null; }
    RCP<const Map<LocalOrdinal, GlobalOrdinal, Node> > replaceCommWithSubset (const Teuchos::RCP<const Teuchos::Comm<int> >& newComm) const { return Teuchos::null; }

<<<<<<< HEAD
#ifdef TPETRA_ENABLE_DEPRECATED_CODE
    template<class LocalOrdinal, class GlobalOrdinal, class Node>
=======
#ifdef XPETRA_ENABLE_DEPRECATED_CODE
>>>>>>> 2e1e4462
    template<class Node2>
    RCP<Map<LocalOrdinal, GlobalOrdinal, Node2> > XPETRA_DEPRECATED 
    clone(const RCP<Node2> &node2) const 
    { 
        return Teuchos::null; 
    }
#endif
    //@}

    //! @name Xpetra specific
    //@{

    //! TpetraMap constructor to wrap a Tpetra::Map object
    TpetraMap(const Teuchos::RCP<const Tpetra::Map<LocalOrdinal, GlobalOrdinal, Node > > &map) {
      XPETRA_TPETRA_ETI_EXCEPTION( typeid(TpetraMap<LocalOrdinal,GlobalOrdinal,EpetraNode>).name() , typeid(TpetraMap<LocalOrdinal,GlobalOrdinal,EpetraNode>).name(), "int", typeid(EpetraNode).name() );
    }

    //! Get the library used by this object (Tpetra or Epetra?)
    UnderlyingLib lib() const { return UseTpetra; }

    //! Get the underlying Tpetra map
    RCP< const Tpetra::Map< LocalOrdinal, GlobalOrdinal, Node > > getTpetra_Map() const { return Teuchos::null; }

#ifdef HAVE_XPETRA_KOKKOS_REFACTOR
#ifdef HAVE_XPETRA_TPETRA
    using local_map_type = typename Map<LocalOrdinal, GlobalOrdinal, Node>::local_map_type;
    /// \brief Get the local Map for Kokkos kernels.
    local_map_type getLocalMap () const {
      return local_map_type();
    }
#endif
#endif

    //@}

  }; // TpetraMap class (specialization for GO=int and NO=EpetraNode)
#endif

#if ((defined(EPETRA_HAVE_OMP) && (!defined(HAVE_TPETRA_INST_OPENMP) || !defined(HAVE_TPETRA_INST_INT_LONG_LONG))) || \
    (!defined(EPETRA_HAVE_OMP) && (!defined(HAVE_TPETRA_INST_SERIAL) || !defined(HAVE_TPETRA_INST_INT_LONG_LONG))))
  // specialization for Tpetra Map on EpetraNode and GO=int
  template <>
  class TpetraMap<int, long long, EpetraNode>
    : public virtual Map<int,long long,EpetraNode> {

  public:
    typedef long long GlobalOrdinal;
    typedef int LocalOrdinal;
    typedef EpetraNode Node;

    //! @name Constructors and destructor
    //@{

    //! Constructor with Tpetra-defined contiguous uniform distribution.
#ifdef TPETRA_ENABLE_DEPRECATED_CODE
    TPETRA_DEPRECATED
    TpetraMap (global_size_t numGlobalElements,
               GlobalOrdinal indexBase,
               const Teuchos::RCP< const Teuchos::Comm< int > > &comm,
               LocalGlobal lg,
               const Teuchos::RCP< Node > & /* node */) 
      : TpetraMap(numGlobalElements, indexBase, comm, lg)
    {}
#endif // TPETRA_ENABLE_DEPRECATED_CODE
    TpetraMap (global_size_t numGlobalElements,
               GlobalOrdinal indexBase,
               const Teuchos::RCP< const Teuchos::Comm< int > > &comm,
               LocalGlobal lg=GloballyDistributed) {
      XPETRA_TPETRA_ETI_EXCEPTION( typeid(TpetraMap<LocalOrdinal,GlobalOrdinal,EpetraNode>).name() , typeid(TpetraMap<LocalOrdinal,GlobalOrdinal,EpetraNode>).name(), "long long", typeid(EpetraNode).name() );
    }

    //! Constructor with a user-defined contiguous distribution.
#ifdef TPETRA_ENABLE_DEPRECATED_CODE
    TPETRA_DEPRECATED
    TpetraMap (global_size_t numGlobalElements,
               size_t numLocalElements,
               GlobalOrdinal indexBase,
               const Teuchos::RCP< const Teuchos::Comm< int > > &comm,
               const Teuchos::RCP< Node > & /* node */)
      : TpetraMap(numGlobalElements, numLocalElements, indexBase, comm)
    {}
#endif // TPETRA_ENABLE_DEPRECATED_CODE
    TpetraMap (global_size_t numGlobalElements,
               size_t numLocalElements,
               GlobalOrdinal indexBase,
               const Teuchos::RCP< const Teuchos::Comm< int > > &comm) {
      XPETRA_TPETRA_ETI_EXCEPTION( typeid(TpetraMap<LocalOrdinal,GlobalOrdinal,EpetraNode>).name() , typeid(TpetraMap<LocalOrdinal,GlobalOrdinal,EpetraNode>).name(), "long long", typeid(EpetraNode).name() );
    }

    //! Constructor with user-defined arbitrary (possibly noncontiguous) distribution.
#ifdef TPETRA_ENABLE_DEPRECATED_CODE
    TPETRA_DEPRECATED
    TpetraMap (global_size_t numGlobalElements,
               const Teuchos::ArrayView< const GlobalOrdinal > &elementList,
               GlobalOrdinal indexBase,
               const Teuchos::RCP< const Teuchos::Comm< int > > &comm,
               const Teuchos::RCP< Node > & /* node */)
      : TpetraMap(numGlobalElements, elementList, indexBase, comm)
    {}
#endif // TPETRA_ENABLE_DEPRECATED_CODE
    TpetraMap (global_size_t numGlobalElements,
               const Teuchos::ArrayView< const GlobalOrdinal > &elementList,
               GlobalOrdinal indexBase,
               const Teuchos::RCP< const Teuchos::Comm< int > > &comm) {
      XPETRA_TPETRA_ETI_EXCEPTION( typeid(TpetraMap<LocalOrdinal,GlobalOrdinal,EpetraNode>).name() , typeid(TpetraMap<LocalOrdinal,GlobalOrdinal,EpetraNode>).name(), "long long", typeid(EpetraNode).name() );
    }

    //! Destructor.
    ~TpetraMap() {  }

    //@}

    //! @name Attributes
    //@{

    //! The number of elements in this Map.
    global_size_t getGlobalNumElements() const { return 0; }

    //! The number of elements belonging to the calling node.
    size_t getNodeNumElements() const { return 0; }

    //! The index base for this Map.
    GlobalOrdinal getIndexBase() const { return 0; }

    //! The minimum local index.
    LocalOrdinal getMinLocalIndex() const { return 0; }

    //! The maximum local index on the calling process.
    LocalOrdinal getMaxLocalIndex() const { return 0; }

    //! The minimum global index owned by the calling process.
    GlobalOrdinal getMinGlobalIndex() const { return 0; }

    //! The maximum global index owned by the calling process.
    GlobalOrdinal getMaxGlobalIndex() const { return 0; }

    //! The minimum global index over all processes in the communicator.
    GlobalOrdinal getMinAllGlobalIndex() const { return 0; }

    //! The maximum global index over all processes in the communicator.
    GlobalOrdinal getMaxAllGlobalIndex() const { return 0; }

    //! The local index corresponding to the given global index.
    LocalOrdinal getLocalElement(GlobalOrdinal globalIndex) const { return 0; }

    //! The global index corresponding to the given local index.
    GlobalOrdinal getGlobalElement(LocalOrdinal localIndex) const { return 0; }

    //! Return the process IDs and corresponding local IDs for the given global IDs.
    LookupStatus getRemoteIndexList(const Teuchos::ArrayView< const GlobalOrdinal > &GIDList, const Teuchos::ArrayView< int > &nodeIDList, const Teuchos::ArrayView< LocalOrdinal > &LIDList) const { return Xpetra::IDNotPresent; }

    //! Return the process IDs for the given global IDs.
    LookupStatus getRemoteIndexList(const Teuchos::ArrayView< const GlobalOrdinal > &GIDList, const Teuchos::ArrayView< int > &nodeIDList) const { return Xpetra::IDNotPresent; }

    //! Return a view of the global indices owned by this node.
    Teuchos::ArrayView< const GlobalOrdinal > getNodeElementList() const { return Teuchos::ArrayView<const GlobalOrdinal>(); }

    //@}

    //! @name Boolean tests
    //@{

    //! True if the local index is valid for this Map on this node, else false.
    bool isNodeLocalElement(LocalOrdinal localIndex) const { return false; }

    //! True if the global index is found in this Map on this node, else false.
    bool isNodeGlobalElement(GlobalOrdinal globalIndex) const { return false; }

    //! True if this Map is distributed contiguously, else false.
    bool isContiguous() const { return false; }

    //! Whether this Map is globally distributed or locally replicated.
    bool isDistributed() const { return false; }

    //! True if and only if map is compatible with this Map.
    bool isCompatible(const Map< LocalOrdinal, GlobalOrdinal, Node > &map) const { return false; }

    //! True if and only if map is identical to this Map.
    bool isSameAs(const Map< LocalOrdinal, GlobalOrdinal, Node > &map) const { return false; }

    //@}

    //! @name
    //@{

    //! Get this Map's Comm object.
    Teuchos::RCP< const Teuchos::Comm< int > >  getComm() const { return Teuchos::null; }

#ifdef TPETRA_ENABLE_DEPRECATED_CODE
    //! Get this Map's Node object.
    Teuchos::RCP< Node >  getNode() const { return Teuchos::null; }
#endif // TPETRA_ENABLE_DEPRECATED_CODE

    //@}

    //! @name
    //@{

    //! Return a simple one-line description of this object.
    std::string description() const { return std::string(""); }

    //! Print this object with the given verbosity level to the given FancyOStream.
    void describe(Teuchos::FancyOStream &out, const Teuchos::EVerbosityLevel verbLevel=Teuchos::Describable::verbLevel_default) const { }

    RCP<const Map<LocalOrdinal, GlobalOrdinal, Node> > removeEmptyProcesses () const { return Teuchos::null; }
    RCP<const Map<LocalOrdinal, GlobalOrdinal, Node> > replaceCommWithSubset (const Teuchos::RCP<const Teuchos::Comm<int> >& newComm) const { return Teuchos::null; }

<<<<<<< HEAD
#ifdef TPETRA_ENABLE_DEPRECATED_CODE
    template<class LocalOrdinal, class GlobalOrdinal, class Node>
    template<class Node2>
    RCP<Map<LocalOrdinal, GlobalOrdinal, Node2> > TPETRA_DEPRECATED 
    TpetraMap<LocalOrdinal,GlobalOrdinal,Node>::clone(const RCP<Node2> &node2) const 
=======
#ifdef XPETRA_ENABLE_DEPRECATED_CODE
    template<class Node2>
    RCP<Map<LocalOrdinal, GlobalOrdinal, Node2> > XPETRA_DEPRECATED 
    clone(const RCP<Node2> &node2) const 
>>>>>>> 2e1e4462
    { 
        return Teuchos::null; 
    }
#endif
    //@}

    //! @name Xpetra specific
    //@{

    //! TpetraMap constructor to wrap a Tpetra::Map object
    TpetraMap(const Teuchos::RCP<const Tpetra::Map<LocalOrdinal, GlobalOrdinal, Node > > &map) {
      XPETRA_TPETRA_ETI_EXCEPTION( typeid(TpetraMap<LocalOrdinal,GlobalOrdinal,EpetraNode>).name() , typeid(TpetraMap<LocalOrdinal,GlobalOrdinal,EpetraNode>).name(), "long long", typeid(EpetraNode).name() );
    }

    //! Get the library used by this object (Tpetra or Epetra?)
    UnderlyingLib lib() const { return UseTpetra; }

    //! Get the underlying Tpetra map
    RCP< const Tpetra::Map< LocalOrdinal, GlobalOrdinal, Node > > getTpetra_Map() const { return Teuchos::null; }

#ifdef HAVE_XPETRA_KOKKOS_REFACTOR
#ifdef HAVE_XPETRA_TPETRA
    using local_map_type = typename Map<LocalOrdinal, GlobalOrdinal, Node>::local_map_type;
    /// \brief Get the local Map for Kokkos kernels.
    local_map_type getLocalMap () const {
      // We will never be here, this is a stub class
      return local_map_type();
    }
#endif
#endif

    //@}
  }; // TpetraMap class (specialization for GO=int and NO=EpetraNode)
#endif

#endif // HAVE_XPETRA_EPETRA

} // Xpetra namespace

// TODO: remove?
//!  Returns true if \c map is identical to this map. Implemented in TpetraMap::isSameAs().
template <class LocalOrdinal, class GlobalOrdinal, class Node>
bool operator== (const Xpetra::TpetraMap<LocalOrdinal,GlobalOrdinal,Node> &map1, const Xpetra::TpetraMap<LocalOrdinal,GlobalOrdinal,Node> &map2) {
  XPETRA_MONITOR("TpetraMap==TpetraMap");
  return map1.isSameAs(map2);
}

//! Returns true if \c map is not identical to this map. Implemented in TpetraMap::isSameAs().
template <class LocalOrdinal, class GlobalOrdinal, class Node>
bool operator!= (const Xpetra::TpetraMap<LocalOrdinal,GlobalOrdinal,Node> &map1, const Xpetra::TpetraMap<LocalOrdinal,GlobalOrdinal,Node> &map2) {
  XPETRA_MONITOR("TpetraMap!=TpetraMap");
  return !map1.isSameAs(map2);
}

#endif // XPETRA_TPETRAMAP_DEF_HPP
<|MERGE_RESOLUTION|>--- conflicted
+++ resolved
@@ -479,14 +479,9 @@
     RCP<const Map<LocalOrdinal, GlobalOrdinal, Node> > removeEmptyProcesses () const { return Teuchos::null; }
     RCP<const Map<LocalOrdinal, GlobalOrdinal, Node> > replaceCommWithSubset (const Teuchos::RCP<const Teuchos::Comm<int> >& newComm) const { return Teuchos::null; }
 
-<<<<<<< HEAD
-#ifdef TPETRA_ENABLE_DEPRECATED_CODE
-    template<class LocalOrdinal, class GlobalOrdinal, class Node>
-=======
-#ifdef XPETRA_ENABLE_DEPRECATED_CODE
->>>>>>> 2e1e4462
+#ifdef TPETRA_ENABLE_DEPRECATED_CODE
     template<class Node2>
-    RCP<Map<LocalOrdinal, GlobalOrdinal, Node2> > XPETRA_DEPRECATED 
+    RCP<Map<LocalOrdinal, GlobalOrdinal, Node2> > TPETRA_DEPRECATED 
     clone(const RCP<Node2> &node2) const 
     { 
         return Teuchos::null; 
@@ -692,18 +687,10 @@
     RCP<const Map<LocalOrdinal, GlobalOrdinal, Node> > removeEmptyProcesses () const { return Teuchos::null; }
     RCP<const Map<LocalOrdinal, GlobalOrdinal, Node> > replaceCommWithSubset (const Teuchos::RCP<const Teuchos::Comm<int> >& newComm) const { return Teuchos::null; }
 
-<<<<<<< HEAD
-#ifdef TPETRA_ENABLE_DEPRECATED_CODE
-    template<class LocalOrdinal, class GlobalOrdinal, class Node>
+#ifdef TPETRA_ENABLE_DEPRECATED_CODE
     template<class Node2>
     RCP<Map<LocalOrdinal, GlobalOrdinal, Node2> > TPETRA_DEPRECATED 
-    TpetraMap<LocalOrdinal,GlobalOrdinal,Node>::clone(const RCP<Node2> &node2) const 
-=======
-#ifdef XPETRA_ENABLE_DEPRECATED_CODE
-    template<class Node2>
-    RCP<Map<LocalOrdinal, GlobalOrdinal, Node2> > XPETRA_DEPRECATED 
     clone(const RCP<Node2> &node2) const 
->>>>>>> 2e1e4462
     { 
         return Teuchos::null; 
     }
