// @HEADER
//
// ***********************************************************************
//
//   Zoltan2: A package of combinatorial algorithms for scientific computing
//                  Copyright 2012 Sandia Corporation
//
// Under the terms of Contract DE-AC04-94AL85000 with Sandia Corporation,
// the U.S. Government retains certain rights in this software.
//
// Redistribution and use in source and binary forms, with or without
// modification, are permitted provided that the following conditions are
// met:
//
// 1. Redistributions of source code must retain the above copyright
// notice, this list of conditions and the following disclaimer.
//
// 2. Redistributions in binary form must reproduce the above copyright
// notice, this list of conditions and the following disclaimer in the
// documentation and/or other materials provided with the distribution.
//
// 3. Neither the name of the Corporation nor the names of the
// contributors may be used to endorse or promote products derived from
// this software without specific prior written permission.
//
// THIS SOFTWARE IS PROVIDED BY SANDIA CORPORATION "AS IS" AND ANY
// EXPRESS OR IMPLIED WARRANTIES, INCLUDING, BUT NOT LIMITED TO, THE
// IMPLIED WARRANTIES OF MERCHANTABILITY AND FITNESS FOR A PARTICULAR
// PURPOSE ARE DISCLAIMED. IN NO EVENT SHALL SANDIA CORPORATION OR THE
// CONTRIBUTORS BE LIABLE FOR ANY DIRECT, INDIRECT, INCIDENTAL, SPECIAL,
// EXEMPLARY, OR CONSEQUENTIAL DAMAGES (INCLUDING, BUT NOT LIMITED TO,
// PROCUREMENT OF SUBSTITUTE GOODS OR SERVICES; LOSS OF USE, DATA, OR
// PROFITS; OR BUSINESS INTERRUPTION) HOWEVER CAUSED AND ON ANY THEORY OF
// LIABILITY, WHETHER IN CONTRACT, STRICT LIABILITY, OR TORT (INCLUDING
// NEGLIGENCE OR OTHERWISE) ARISING IN ANY WAY OUT OF THE USE OF THIS
// SOFTWARE, EVEN IF ADVISED OF THE POSSIBILITY OF SUCH DAMAGE.
//
// Questions? Contact Karen Devine      (kddevin@sandia.gov)
//                    Erik Boman        (egboman@sandia.gov)
//                    Siva Rajamanickam (srajama@sandia.gov)
//
// ***********************************************************************
//
// @HEADER
/*! \file Zoltan2_AlgMultiJagged.hpp
  \brief Contains the Multi-jagged algorthm.
 */

#ifndef _ZOLTAN2_ALGMultiJagged_HPP_
#define _ZOLTAN2_ALGMultiJagged_HPP_

#include <Zoltan2_MultiJagged_ReductionOps.hpp>
#include <Zoltan2_CoordinateModel.hpp>
#include <Zoltan2_Parameters.hpp>
#include <Zoltan2_Algorithm.hpp>

#include <Tpetra_Distributor.hpp>
#include <Teuchos_ParameterList.hpp>
#include <Zoltan2_CoordinatePartitioningGraph.hpp>
#include <new>          // ::operator new[]
#include <algorithm>    // std::sort
#include <Zoltan2_Util.hpp>
#include <vector>

#if defined(__cplusplus) && __cplusplus >= 201103L
#include <unordered_map>
#else
#include <Teuchos_Hashtable.hpp>
#endif // C++11 is enabled

#ifdef ZOLTAN2_USEZOLTANCOMM
#ifdef HAVE_ZOLTAN2_MPI
#define ENABLE_ZOLTAN_MIGRATION
#include "zoltan_comm_cpp.h"
#include "zoltan_types.h" // for error codes
#endif
#endif

#ifdef HAVE_ZOLTAN2_OMP
#include <omp.h>
#endif

#define LEAST_SIGNIFICANCE 0.0001
#define SIGNIFICANCE_MUL 1000

//if the (last dimension reduce all count) x the mpi world size
//estimated to be bigger than this number then migration will be forced
//in earlier iterations.
#define FUTURE_REDUCEALL_CUTOFF 1500000
//if parts right before last dimension are estimated to have less than
//MIN_WORK_LAST_DIM many coords, migration will be forced in earlier iterations.
#define MIN_WORK_LAST_DIM 1000




#define ZOLTAN2_ABS(x) ((x) >= 0 ? (x) : -(x))
//imbalance calculation. Wreal / Wexpected - 1
#define imbalanceOf(Wachieved, totalW, expectedRatio) \
        (Wachieved) / ((totalW) * (expectedRatio)) - 1
#define imbalanceOf2(Wachieved, wExpected) \
        (Wachieved) / (wExpected) - 1


#define ZOLTAN2_ALGMULTIJAGGED_SWAP(a,b,temp) temp=(a);(a)=(b);(b)=temp;


namespace Teuchos{

/*! \brief Zoltan2_BoxBoundaries is a reduction operation
 * to all reduce the all box boundaries.
*/

template <typename Ordinal, typename T>
class Zoltan2_BoxBoundaries  : public ValueTypeReductionOp<Ordinal,T>
{
private:
    Ordinal size;
    T _EPSILON;

public:
    /*! \brief Default Constructor
     */
    Zoltan2_BoxBoundaries ():size(0), _EPSILON (std::numeric_limits<T>::epsilon()){}

    /*! \brief Constructor
     *   \param nsum  the count of how many sums will be computed at the
     *             start of the list.
     *   \param nmin  following the sums, this many minimums will be computed.
     *   \param nmax  following the minimums, this many maximums will be computed.
     */
    Zoltan2_BoxBoundaries (Ordinal s_):
        size(s_), _EPSILON (std::numeric_limits<T>::epsilon()){}

    /*! \brief Implement Teuchos::ValueTypeReductionOp interface
     */
    void reduce( const Ordinal count, const T inBuffer[], T inoutBuffer[]) const
    {
        for (Ordinal i=0; i < count; i++){
            if (Z2_ABS(inBuffer[i]) >  _EPSILON){
                inoutBuffer[i] = inBuffer[i];
            }
        }
    }
};
} // namespace Teuchos

namespace Zoltan2{

/*! \brief Allocates memory for the given size.
 *
 */
template <typename T>
T *allocMemory(size_t size){
    if (size > 0){
        T * a = new T[size];
        if (a == NULL) {
            throw  "cannot allocate memory";
        }
        return a;
    }
    else {
        return NULL;
    }
}

/*! \brief Frees the given array.
 *
 */
template <typename T>
void freeArray(T *&array){
    if(array != NULL){
        delete [] array;
        array = NULL;
    }
}

/*! \brief Converts the given object to string.
 *
 */
template <typename tt>
std::string toString(tt obj){
    std::stringstream ss (std::stringstream::in |std::stringstream::out);
    ss << obj;
    std::string tmp = "";
    ss >> tmp;
    return tmp;
}

/*! \brief Class for sorting items with multiple values.
 * First sorting with respect to val[0], then val[1] then ... val[count-1].
 * The last tie breaking is done with index values.
 * Used for task mapping partitioning where the points on a cut line needs to be
 * distributed consistently.
 *
 */
template <typename IT, typename CT, typename WT>
class uMultiSortItem
{
public:
    IT index;
    CT count;
    //unsigned int val;
    WT *val;
    WT _EPSILON;

    uMultiSortItem(){
        this->index = 0;
        this->count = 0;
        this->val = NULL;
        this->_EPSILON = std::numeric_limits<WT>::epsilon() * 100;
    }


    uMultiSortItem(IT index_ ,CT count_, WT *vals_){
        this->index = index_;
        this->count = count_;
        this->val = vals_;
        this->_EPSILON = std::numeric_limits<WT>::epsilon() * 100;
    }

    uMultiSortItem( const uMultiSortItem<IT,CT,WT>& other ){
        this->index = other.index;
        this->count = other.count;
        this->val = other.val;
        this->_EPSILON = other._EPSILON;
    }

    ~uMultiSortItem(){
        //freeArray<WT>(this->val);
    }

    void set(IT index_ ,CT count_, WT *vals_){
        this->index = index_;
        this->count = count_;
        this->val = vals_;
    }


    uMultiSortItem<IT,CT,WT> operator=(const uMultiSortItem<IT,CT,WT>& other){
        this->index = other.index;
        this->count = other.count;
        this->val = other.val;
        return *(this);
    }

    bool operator<(const uMultiSortItem<IT,CT,WT>& other) const{
        assert (this->count == other.count);
        for(CT i = 0; i < this->count; ++i){
            //if the values are equal go to next one.
            if (ZOLTAN2_ABS(this->val[i] - other.val[i]) < this->_EPSILON){
                continue;
            }
            //if next value is smaller return true;
            if(this->val[i] < other.val[i]){
                return true;
            }
            //if next value is bigger return false;
            else {
                return false;
            }
        }
        //if they are totally equal.
        return this->index < other.index;
    }
    bool operator>(const uMultiSortItem<IT,CT,WT>& other) const{
        assert (this->count == other.count);
        for(CT i = 0; i < this->count; ++i){
            //if the values are equal go to next one.
            if (ZOLTAN2_ABS(this->val[i] - other.val[i]) < this->_EPSILON){
                continue;
            }
            //if next value is bigger return true;
            if(this->val[i] > other.val[i]){
                return true;
            }
            //if next value is smaller return false;
            else //(this->val[i] > other.val[i])
            {
                return false;
            }
        }
        //if they are totally equal.
        return this->index > other.index;
    }
};// uSortItem;

/*! \brief Sort items for quick sort function.
 *
 */
template <class IT, class WT>
struct uSortItem
{
    IT id;
    //unsigned int val;
    WT val;
};// uSortItem;

/*! \brief Quick sort function.
 *      Sorts the arr of uSortItems, with respect to increasing vals.
 */
template <class IT, class WT>
void uqsort(IT n, uSortItem<IT, WT> * arr)
{
<<<<<<< HEAD
#define ZOLTAN2_ALGMJ_SWAP(a,b,temp) temp=(a);(a)=(b);(b)=temp;
=======
>>>>>>> c262490e
    int NSTACK = 50;
    int M = 7;
    IT         i, ir=n, j, k, l=1;
    IT         jstack=0, istack[50];
    WT aval;
    uSortItem<IT,WT>    a, temp;

    --arr;
    for (;;)
    {
        if (ir-l < M)
        {
            for (j=l+1;j<=ir;j++)
            {
                a=arr[j];
                aval = a.val;
                for (i=j-1;i>=1;i--)
                {
                    if (arr[i].val <= aval)
                        break;
                    arr[i+1] = arr[i];
                }
                arr[i+1]=a;
            }
            if (jstack == 0)
                break;
            ir=istack[jstack--];
            l=istack[jstack--];
        }
        else
        {
            k=(l+ir) >> 1;
<<<<<<< HEAD
            ZOLTAN2_ALGMJ_SWAP(arr[k],arr[l+1], temp)
            if (arr[l+1].val > arr[ir].val)
            {
                ZOLTAN2_ALGMJ_SWAP(arr[l+1],arr[ir],temp)
            }
            if (arr[l].val > arr[ir].val)
            {
                ZOLTAN2_ALGMJ_SWAP(arr[l],arr[ir],temp)
            }
            if (arr[l+1].val > arr[l].val)
            {
                ZOLTAN2_ALGMJ_SWAP(arr[l+1],arr[l],temp)
=======
            ZOLTAN2_ALGMULTIJAGGED_SWAP(arr[k],arr[l+1], temp)
            if (arr[l+1].val > arr[ir].val)
            {
                ZOLTAN2_ALGMULTIJAGGED_SWAP(arr[l+1],arr[ir],temp)
            }
            if (arr[l].val > arr[ir].val)
            {
                ZOLTAN2_ALGMULTIJAGGED_SWAP(arr[l],arr[ir],temp)
            }
            if (arr[l+1].val > arr[l].val)
            {
                ZOLTAN2_ALGMULTIJAGGED_SWAP(arr[l+1],arr[l],temp)
>>>>>>> c262490e
            }
            i=l+1;
            j=ir;
            a=arr[l];
            aval = a.val;
            for (;;)
            {
                do i++; while (arr[i].val < aval);
                do j--; while (arr[j].val > aval);
                if (j < i) break;
<<<<<<< HEAD
                ZOLTAN2_ALGMJ_SWAP(arr[i],arr[j],temp);
=======
                ZOLTAN2_ALGMULTIJAGGED_SWAP(arr[i],arr[j],temp);
>>>>>>> c262490e
            }
            arr[l]=arr[j];
            arr[j]=a;
            jstack += 2;
            if (jstack > NSTACK){
                std::cout << "uqsort: NSTACK too small in sort." << std::endl;
                exit(1);
            }
            if (ir-i+1 >= j-l)
            {
                istack[jstack]=ir;
                istack[jstack-1]=i;
                ir=j-1;
            }
            else
            {
                istack[jstack]=j-1;
                istack[jstack-1]=l;
                l=i;
            }
        }
    }
}

template <class IT, class WT, class SIGN>
struct uSignedSortItem
{
    IT id;
    //unsigned int val;
    WT val;
    SIGN signbit; // 1 means positive, 0 means negative.
    bool operator<(const uSignedSortItem<IT, WT, SIGN>& rhs) const {
      /*if I am negative, the other is positive*/
      if (this->signbit < rhs.signbit){
        return true;
      }
      /*if both has the same sign*/
      else if (this->signbit == rhs.signbit){

        if (this->val < rhs.val){//if my value is smaller,
          return this->signbit;//then if we both are positive return true.
                              //if we both are negative, return false.
        }
        else if (this->val > rhs.val){//if my value is larger,
          return !this->signbit; //then if we both are positive return false.
                                //if we both are negative, return true.
        }
        else { //if both are equal.
          return false;
        }
      }
      else {
        /*if I am positive, the other is negative*/
        return false;
      }

    }
    bool operator>(const uSignedSortItem<IT, WT, SIGN>& rhs) const {
      /*if I am positive, the other is negative*/
      if (this->signbit > rhs.signbit){
        return true;
      }
      /*if both has the same sign*/
      else if (this->signbit == rhs.signbit){

        if (this->val < rhs.val){//if my value is smaller,
          return !this->signbit;//then if we both are positive return false.
                              //if we both are negative, return true.
        }
        else if (this->val > rhs.val){//if my value is larger,
          return this->signbit; //then if we both are positive return true.
                                //if we both are negative, return false.
        }
        else { // if they are equal
          return false;
        }
      }
      else {
        /*if I am negative, the other is positive*/
        return false;
      }
    }
    bool operator<=(const uSignedSortItem<IT, WT, SIGN>& rhs){
      return !(*this > rhs);}
    bool operator>=(const uSignedSortItem<IT, WT, SIGN>& rhs){
      return !(*this  < rhs);}
};

/*! \brief Quick sort function.
 *      Sorts the arr of uSignedSortItems, with respect to increasing vals.
 */
template <class IT, class WT, class SIGN>
void uqSignsort(IT n, uSignedSortItem<IT, WT, SIGN> * arr){

    IT NSTACK = 50;
    IT M = 7;
    IT         i, ir=n, j, k, l=1;
    IT         jstack=0, istack[50];
    uSignedSortItem<IT,WT,SIGN>    a, temp;

    --arr;
    for (;;)
    {
        if (ir < M + l)
        {
            for (j=l+1;j<=ir;j++)
            {
                a=arr[j];
                for (i=j-1;i>=1;i--)
                {
                    if (arr[i] <= a)
                    {
                        break;
                    }
                    arr[i+1] = arr[i];
                }
                arr[i+1]=a;
            }
            if (jstack == 0)
                break;
            ir=istack[jstack--];
            l=istack[jstack--];
        }
        else
        {
            k=(l+ir) >> 1;
            ZOLTAN2_ALGMJ_SWAP(arr[k],arr[l+1], temp)
            if (arr[l+1] > arr[ir])
            {
                ZOLTAN2_ALGMJ_SWAP(arr[l+1],arr[ir],temp)
            }
            if (arr[l] > arr[ir])
            {
                ZOLTAN2_ALGMJ_SWAP(arr[l],arr[ir],temp)
            }
            if (arr[l+1] > arr[l])
            {
                ZOLTAN2_ALGMJ_SWAP(arr[l+1],arr[l],temp)
            }
            i=l+1;
            j=ir;
            a=arr[l];
            for (;;)
            {
                do i++; while (arr[i] < a);
                do j--; while (arr[j] > a);
                if (j < i) break;
                ZOLTAN2_ALGMJ_SWAP(arr[i],arr[j],temp);
            }
            arr[l]=arr[j];
            arr[j]=a;
            jstack += 2;
            if (jstack > NSTACK){
                std::cout << "uqsort: NSTACK too small in sort." << std::endl;
                exit(1);
            }
            if (ir+l+1 >= j+i)
            {
                istack[jstack]=ir;
                istack[jstack-1]=i;
                ir=j-1;
            }
            else
            {
                istack[jstack]=j-1;
                istack[jstack-1]=l;
                l=i;
            }
        }
    }
}

/*! \brief Multi Jagged coordinate partitioning algorithm.
 *
 */
template <typename mj_scalar_t, typename mj_lno_t, typename mj_gno_t,
          typename mj_part_t>
class AlgMJ
{
private:
    typedef coordinateModelPartBox<mj_scalar_t, mj_part_t> mj_partBox_t;
    typedef std::vector<mj_partBox_t> mj_partBoxVector_t;

    RCP<const Environment> mj_env; //the environment object
    RCP<Comm<int> > mj_problemComm; //initial comm object

    double imbalance_tolerance; //input imbalance tolerance.
    mj_part_t *part_no_array; //input part array specifying num part to divide along each dim.
    int recursion_depth; //the number of steps that partitioning will be solved in.
    int coord_dim, num_weights_per_coord; //coordinate dim and # of weights per coord

    size_t initial_num_loc_coords; //initial num local coords.
    global_size_t initial_num_glob_coords; //initial num global coords.

    mj_lno_t num_local_coords; //number of local coords.
    mj_gno_t num_global_coords; //number of global coords.

    mj_scalar_t **mj_coordinates; //two dimension coordinate array
    mj_scalar_t **mj_weights; //two dimension weight array
    bool *mj_uniform_parts; //if the target parts are uniform
    mj_scalar_t **mj_part_sizes; //target part weight sizes.
    bool *mj_uniform_weights; //if the coordinates have uniform weights.

    ArrayView<const mj_gno_t> mj_gnos; //global ids of the coordinates, comes from the input
    size_t num_global_parts; //the targeted number of parts

    mj_gno_t *initial_mj_gnos; //initial global ids of the coordinates.
    mj_gno_t *current_mj_gnos; //current global ids of the coordinates, might change during migration.
    int *owner_of_coordinate; //the actual processor owner of the coordinate, to track after migrations.

    mj_lno_t *coordinate_permutations; //permutation of coordinates, for partitioning.
    mj_lno_t *new_coordinate_permutations; //permutation work array.
    mj_part_t *assigned_part_ids; //the part ids assigned to coordinates.

    mj_lno_t *part_xadj; //beginning and end of each part.
    mj_lno_t *new_part_xadj; // work array for beginning and end of each part.

    //get mj specific parameters.
    bool distribute_points_on_cut_lines; //if partitioning can distribute points on same coordiante to different parts.
    mj_part_t max_concurrent_part_calculation; // how many parts we can calculate concurrently.

    int mj_run_as_rcb; //if this is set, then recursion depth is adjusted to its maximum value.
    int mj_user_recursion_depth; //the recursion depth value provided by user.
    int mj_keep_part_boxes; //if the boxes need to be kept.

    int check_migrate_avoid_migration_option; //whether to migrate=1, avoid migrate=2, or leave decision to MJ=0
    mj_scalar_t minimum_migration_imbalance; //when MJ decides whether to migrate, the minimum imbalance for migration.
    int num_threads; //num threads

    mj_part_t total_num_cut ; //how many cuts will be totally
    mj_part_t total_num_part;    //how many parts will be totally

    mj_part_t max_num_part_along_dim ;         //maximum part count along a dimension.
    mj_part_t max_num_cut_along_dim; //maximum cut count along a dimension.
    size_t max_num_total_part_along_dim; //maximum part+cut count along a dimension.

    mj_part_t total_dim_num_reduce_all;    //estimate on #reduceAlls can be done.
    mj_part_t last_dim_num_part; //max no of parts that might occur
                                //during the partition before the
                                //last partitioning dimension.

    RCP<Comm<int> > comm; //comm object than can be altered during execution
    float fEpsilon; //epsilon for float
    mj_scalar_t sEpsilon; //epsilon for mj_scalar_t

    mj_scalar_t maxScalar_t; //max possible scalar
    mj_scalar_t minScalar_t; //min scalar

    mj_scalar_t *all_cut_coordinates;
    mj_scalar_t *max_min_coords;
    mj_scalar_t *process_cut_line_weight_to_put_left; //how much weight should a MPI put left side of the each cutline
    mj_scalar_t **thread_cut_line_weight_to_put_left; //how much weight percentage should each thread in MPI put left side of the each outline

    // work array to manipulate coordinate of cutlines in different iterations.
    //necessary because previous cut line information is used for determining
    //the next cutline information. therefore, cannot update the cut work array
    //until all cutlines are determined.
    mj_scalar_t *cut_coordinates_work_array;

    //cumulative part weight array.
    mj_scalar_t *target_part_weights;

    mj_scalar_t *cut_upper_bound_coordinates ;  //upper bound coordinate of a cut line
    mj_scalar_t *cut_lower_bound_coordinates ;  //lower bound coordinate of a cut line
    mj_scalar_t *cut_lower_bound_weights ;  //lower bound weight of a cut line
    mj_scalar_t *cut_upper_bound_weights ;  //upper bound weight of a cut line

    mj_scalar_t *process_local_min_max_coord_total_weight ; //combined array to exchange the min and max coordinate, and total weight of part.
    mj_scalar_t *global_min_max_coord_total_weight ;//global combined array with the results for min, max and total weight.

    //isDone is used to determine if a cutline is determined already.
    //If a cut line is already determined, the next iterations will skip this cut line.
    bool *is_cut_line_determined;
    //my_incomplete_cut_count count holds the number of cutlines that have not been finalized for each part
    //when concurrentPartCount>1, using this information, if my_incomplete_cut_count[x]==0, then no work is done for this part.
    mj_part_t *my_incomplete_cut_count;
    //local part weights of each thread.
    double **thread_part_weights;
    //the work manupulation array for partweights.
    double **thread_part_weight_work;

    //thread_cut_left_closest_point to hold the closest coordinate to a cutline from left (for each thread).
    mj_scalar_t **thread_cut_left_closest_point;
    //thread_cut_right_closest_point to hold the closest coordinate to a cutline from right (for each thread)
    mj_scalar_t **thread_cut_right_closest_point;

    //to store how many points in each part a thread has.
    mj_lno_t **thread_point_counts;

    mj_scalar_t *process_rectilinear_cut_weight;
    mj_scalar_t *global_rectilinear_cut_weight;

    //for faster communication, concatanation of
    //totalPartWeights sized 2P-1, since there are P parts and P-1 cut lines
    //leftClosest distances sized P-1, since P-1 cut lines
    //rightClosest distances size P-1, since P-1 cut lines.
    mj_scalar_t *total_part_weight_left_right_closests ;
    mj_scalar_t *global_total_part_weight_left_right_closests;

    RCP<mj_partBoxVector_t> kept_boxes;  // vector of all boxes for all parts;
                                         // constructed only if
                                         // mj_keep_part_boxes == true
    RCP<mj_partBox_t> global_box;
    int myRank, myActualRank; //processor rank, and initial rank

    /* \brief Either the mj array (part_no_array) or num_global_parts should be provided in
     * the input. part_no_array takes
     * precedence if both are provided.
     * Depending on these parameters, total cut/part number,
     * maximum part/cut number along a dimension, estimated number of reduceAlls,
     * and the number of parts before the last dimension is calculated.
     * */
    void set_part_specifications();

    /* \brief Tries to determine the part number for current dimension,
     * by trying to make the partitioning as square as possible.
     * \param num_total_future how many more partitionings are required.
     * \param root how many more recursion depth is left.
     */
    inline mj_part_t get_part_count(
                mj_part_t num_total_future,
                double root);

    /* \brief Allocates the all required memory for the mj partitioning algorithm.
     *
     */
    void allocate_set_work_memory();

    /* \brief for part communication we keep track of the box boundaries.
     * This is performed when either asked specifically, or when geometric mapping is performed afterwards.
     * This function initializes a single box with all global min and max coordinates.
     * \param initial_partitioning_boxes the input and output vector for boxes.
     */
    void init_part_boxes(RCP<mj_partBoxVector_t> & outPartBoxes);

    /* \brief compute global bounding box:  min/max coords of global domain */
    void compute_global_box();

    /* \brief Function returns how many parts that will be obtained after this dimension partitioning.
     * It sets how many parts each current part will be partitioned into in this dimension to num_partitioning_in_current_dim vector,
     * sets how many total future parts each obtained part will be partitioned into in next_future_num_parts_in_parts vector,
     * If part boxes are kept, then sets initializes the output_part_boxes as its ancestor.
     *
     *  \param num_partitioning_in_current_dim: output. How many parts each current part will be partitioned into.
     *  \param future_num_part_in_parts: input, how many future parts each current part will be partitioned into.
     *  \param next_future_num_parts_in_parts: output, how many future parts each obtained part will be partitioned into.
     *  \param future_num_parts: output, max number of future parts that will be obtained from a single
     *  \param current_num_parts: input, how many parts are there currently.
     *  \param current_iteration: input, current dimension iteration number.
     *  \param input_part_boxes: input, if boxes are kept, current boxes.
     *  \param output_part_boxes: output, if boxes are kept, the initial box boundaries for obtained parts.
     */
    mj_part_t update_part_num_arrays(
                std::vector<mj_part_t> &num_partitioning_in_current_dim, //assumes this vector is empty.
                std::vector<mj_part_t> *future_num_part_in_parts,
                std::vector<mj_part_t> *next_future_num_parts_in_parts, //assumes this vector is empty.
                mj_part_t &future_num_parts,
                mj_part_t current_num_parts,
                int current_iteration,
                RCP<mj_partBoxVector_t> input_part_boxes,
                RCP<mj_partBoxVector_t> output_part_boxes);

    /*! \brief Function to determine the local minimum and maximum coordinate, and local total weight
     * in the given set of local points.
     * \param coordinate_begin_index is the start index of the given partition on partitionedPointPermutations.
     * \param coordinate_end_index is the end index of the given partition on partitionedPointPermutations.
     * \param mj_current_coordinate_permutations is the permutation array that point to the actual coordinate index. Sized as numLocalCoords.
     * \param mj_current_dim_coords float-like array representing the coordinates in a single dimension. Sized as numLocalCoords.
     * \param min_coordinate is the output to represent the local minimumCoordinate in  given range of coordinates.
     * \param max_coordinate is the output to represent the local maximum coordinate in the given range of coordinates.
     * \param total_weight is the output to represent the local total weight in the coordinate in the given range of coordinates.
     *
     */
    void mj_get_local_min_max_coord_totW(
                mj_lno_t coordinate_begin_index,
                mj_lno_t coordinate_end_index,
                mj_lno_t *mj_current_coordinate_permutations,
                mj_scalar_t *mj_current_dim_coords,
                mj_scalar_t &min_coordinate,
                mj_scalar_t &max_coordinate,
                mj_scalar_t &total_weight);

    /*! \brief Function that reduces global minimum and maximum coordinates with global total weight from given local arrays.
     * \param current_concurrent_num_parts is the number of parts whose cut lines will be calculated concurrently.
     * \param local_min_max_total is the array holding local min and max coordinate values with local total weight.
     * First current_concurrent_num_parts entries are minimums of the parts, next current_concurrent_num_parts entries are max, and then the total weights.
     * \param global_min_max_total is the output array holding global min and global coordinate values with global total weight.
     * The structure is same as local_min_max_total.
     */
    void mj_get_global_min_max_coord_totW(
        mj_part_t current_concurrent_num_parts,
        mj_scalar_t *local_min_max_total,
        mj_scalar_t *global_min_max_total);

    /*! \brief Function that calculates the new coordinates for the cut lines. Function is called inside the parallel region.
     * \param min_coord minimum coordinate in the range.
     * \param max_coord maximum coordinate in the range.
     *
     * \param num_cuts holds the number of cuts in the current partitioning dimension.
     * \param global_weight holds the global total weight in the current part.
     *
     * \param initial_cut_coords is the output array for the initial cut lines.
     * \param target_part_weights is the output array holding the cumulative ratios of parts in current partitioning.
     * For partitioning to 4 uniformly, target_part_weights will be (0.25 * globalTotalWeight, 0.5 *globalTotalWeight , 0.75 * globalTotalWeight, globalTotalWeight).
     *
     * \param future_num_part_in_parts is the vector that holds how many more parts each part will be divided into more
     * for the parts at the beginning of this coordinate partitioning
     * \param next_future_num_parts_in_parts is the vector that holds how many more parts each part will be divided into more
     * for the parts that will be obtained at the end of this coordinate partitioning.
     * \param concurrent_current_part is the index of the part in the future_num_part_in_parts vector.
     * \param obtained_part_index holds the amount of shift in the next_future_num_parts_in_parts for the output parts.
     */
    void mj_get_initial_cut_coords_target_weights(
        mj_scalar_t min_coord,
        mj_scalar_t max_coord,
        mj_part_t num_cuts/*p-1*/ ,
        mj_scalar_t global_weight,
        mj_scalar_t *initial_cut_coords /*p - 1 sized, coordinate of each cut line*/,
        mj_scalar_t *target_part_weights /*cumulative weights, at left side of each cut line. p-1 sized*/,

        std::vector <mj_part_t> *future_num_part_in_parts, //the vecto
        std::vector <mj_part_t> *next_future_num_parts_in_parts,
        mj_part_t concurrent_current_part,
        mj_part_t obtained_part_index);

    /*! \brief Function that calculates the new coordinates for the cut lines. Function is called inside the parallel region.
     * \param max_coordinate maximum coordinate in the range.
     * \param min_coordinate minimum coordinate in the range.
     *
     * \param concurrent_current_part_index is the index of the part in the inTotalCounts vector.
     * \param coordinate_begin_index holds the beginning of the coordinates in current part.
     * \param coordinate_end_index holds end of the coordinates in current part.
     * \param mj_current_coordinate_permutations is the permutation array, holds the real indices of coordinates on mj_current_dim_coords array.
     * \param mj_current_dim_coords is the 1D array holding the coordinates.
     * \param mj_part_ids is the array holding the partIds of each coordinate.
     * \param partition_count is the number of parts that the current part will be partitioned into.
     */
    void set_initial_coordinate_parts(
        mj_scalar_t &max_coordinate,
        mj_scalar_t &min_coordinate,
        mj_part_t &concurrent_current_part_index,
        mj_lno_t coordinate_begin_index,
        mj_lno_t coordinate_end_index,
        mj_lno_t *mj_current_coordinate_permutations,
        mj_scalar_t *mj_current_dim_coords,
        mj_part_t *mj_part_ids,
        mj_part_t &partition_count);

    /*! \brief Function that is responsible from 1D partitioning of the given range of coordinates.
     * \param mj_current_dim_coords is 1 dimensional array holding coordinate values.
     * \param imbalanceTolerance is the maximum allowed imbalance ratio.
     * \param current_work_part is the beginning index of concurrentPartCount parts.
     * \param current_concurrent_num_parts is the number of parts whose cut lines will be calculated concurrently.
     * \param current_cut_coordinates is the array holding the coordinates of the cut.
     * \param total_incomplete_cut_count is the number of cut lines whose positions should be calculated.
     * \param num_partitioning_in_current_dim is the vector that holds how many parts each part will be divided into.
     *
     */
    void mj_1D_part(
        mj_scalar_t *mj_current_dim_coords,
        mj_scalar_t imbalanceTolerance,
        mj_part_t current_work_part,
        mj_part_t current_concurrent_num_parts,
        mj_scalar_t *current_cut_coordinates,
        mj_part_t total_incomplete_cut_count,
        std::vector <mj_part_t> &num_partitioning_in_current_dim);

    /*! \brief Function that calculates the weights of each part according to given part cut coordinates.
     * Function is called inside the parallel region. Thread specific work arrays are provided
     * as function parameter.
     *
     * \param total_part_count is the sum of number of cutlines and number of parts. Simply it is 2*P - 1.
     * \param num_cuts is the number of cut lines. P - 1.
     * \param max_coord is the maximum coordinate in the part.
     * \param min_coord is the min coordinate in the part.
     * \param coordinate_begin_index is the index of the first coordinate in current part.
     * \param coordinate_end_index is the index of the last coordinate in current part.
     * \param mj_current_dim_coords is 1 dimensional array holding coordinate values.
     *
     * \param temp_current_cut_coords is the array holding the coordinates of each cut line. Sized P - 1.
     * \param current_cut_status is the boolean array to determine if the correct position for a cut line is found.
     * \param my_current_part_weights is the array holding the part weights for the calling thread.
     * \param my_current_left_closest is the array holding the coordinate of the closest points to the cut lines from left for the calling thread..
     * \param my_current_right_closest is the array holding the coordinate of the closest points to the cut lines from right for the calling thread.
     * \param partIds is the array that holds the part ids of the coordinates
     */
    void mj_1D_part_get_thread_part_weights(
        size_t total_part_count,
        mj_part_t num_cuts,
        mj_scalar_t max_coord,
        mj_scalar_t min_coord,
        mj_lno_t coordinate_begin_index,
        mj_lno_t coordinate_end_index,
        mj_scalar_t *mj_current_dim_coords,
        mj_scalar_t *temp_current_cut_coords,
        bool *current_cut_status,
        double *my_current_part_weights,
        mj_scalar_t *my_current_left_closest,
        mj_scalar_t *my_current_right_closest);

    /*! \brief Function that reduces the result of multiple threads
     * for left and right closest points and part weights in a single mpi process.
     *
     * \param num_partitioning_in_current_dim is the vector that holds the number of cut lines in current dimension for each part.
     * \param current_work_part holds the index of the first part (important when concurrent parts are used.)
     * \param current_concurrent_num_parts is the number of parts whose cut lines will be calculated concurrently.
     */
    void mj_accumulate_thread_results(
        const std::vector <mj_part_t> &num_partitioning_in_current_dim,
        mj_part_t current_work_part,
        mj_part_t current_concurrent_num_parts);

    /*! \brief Function that calculates the new coordinates for the cut lines.
     * Function is called inside the parallel region. Write the new cut coordinates
     * to new_current_cut_coordinates, and determines if the final position of a cut is found.
     *
     * \param num_total_part is the sum of number of cutlines and number of parts. Simply it is 2*P - 1.
     * \param num_cuts is the number of cut lines. P - 1.
     * \param max_coordinate is the maximum coordinate in the current range of coordinates and in the current dimension.
     * \param min_coordinate is the maximum coordinate in the current range of coordinates and in the current dimension.
     * \param global_total_weight is the global total weight in the current range of coordinates.
     * \param used_imbalance_tolerance is the maximum allowed imbalance ratio.
     *
     *
     * \param current_global_part_weights is the array holding the weight of parts. Assumes there are 2*P - 1 parts (cut lines are seperate parts).
     * \param current_local_part_weights is the local totalweight of the processor.
     * \param current_part_target_weights are the desired cumulative part ratios, sized P.
     * \param current_cut_line_determined is the boolean array to determine if the correct position for a cut line is found.
     *
     * \param current_cut_coordinates is the array holding the coordinates of each cut line. Sized P - 1.
     * \param current_cut_upper_bounds is the array holding the upper bound coordinate for each cut line. Sized P - 1.
     * \param current_cut_lower_bounds is the array holding the lower bound coordinate for each cut line. Sized P - 1.
     * \param current_global_left_closest_points is the array holding the closest points to the cut lines from left.
     * \param current_global_right_closest_points is the array holding the closest points to the cut lines from right.
     * \param current_cut_lower_bound_weights is the array holding the weight of the parts at the left of lower bound coordinates.
     * \param current_cut_upper_weights is the array holding the weight of the parts at the left of upper bound coordinates.
     * \param new_current_cut_coordinates is the work array, sized P - 1.
     *
     * \param current_part_cut_line_weight_ratio holds how much weight of the coordinates on the cutline should be put on left side.
     * \param rectilinear_cut_count is the count of cut lines whose balance can be achived via distributing the points in same coordinate to different parts.
     * \param my_num_incomplete_cut is the number of cutlines whose position has not been determined yet. For K > 1 it is the count in a single part (whose cut lines are determined).
     */
    void mj_get_new_cut_coordinates(
        const size_t &num_total_part,
        const mj_part_t &num_cuts,
        const mj_scalar_t &max_coordinate,
        const mj_scalar_t &min_coordinate,
        const mj_scalar_t &global_total_weight,
        const mj_scalar_t &used_imbalance_tolerance,
        mj_scalar_t * current_global_part_weights,
        const mj_scalar_t * current_local_part_weights,
        const mj_scalar_t *current_part_target_weights,
        bool *current_cut_line_determined,
        mj_scalar_t *current_cut_coordinates,
        mj_scalar_t *current_cut_upper_bounds,
        mj_scalar_t *current_cut_lower_bounds,
        mj_scalar_t *current_global_left_closest_points,
        mj_scalar_t *current_global_right_closest_points,
        mj_scalar_t * current_cut_lower_bound_weights,
        mj_scalar_t * current_cut_upper_weights,
        mj_scalar_t *new_current_cut_coordinates,
        mj_scalar_t *current_part_cut_line_weight_to_put_left,
        mj_part_t *rectilinear_cut_count,
        mj_part_t &my_num_incomplete_cut);

    /*! \brief
     * Function that calculates the next pivot position,
     * according to given coordinates of upper bound and lower bound, the weights at upper and lower bounds, and the expected weight.
     * \param cut_upper_bound is the upper bound coordinate of the cut.
     * \param cut_lower_bound is the lower bound coordinate of the cut.
     * \param cut_upper_weight is the weights at the upper bound of the cut.
     * \param cut_lower_weight is the weights at the lower bound of the cut.
     * \param expected_weight is the expected weight that should be placed on the left of the cut line.
     */
    void mj_calculate_new_cut_position (
        mj_scalar_t cut_upper_bound,
        mj_scalar_t cut_lower_bound,
        mj_scalar_t cut_upper_weight,
        mj_scalar_t cut_lower_weight,
        mj_scalar_t expected_weight,
        mj_scalar_t &new_cut_position);

    /*! \brief Function that determines the permutation indices of the coordinates.
     * \param num_parts is the number of parts.
     * \param mj_current_dim_coords is 1 dimensional array holding the coordinate values.
     * \param current_concurrent_cut_coordinate is 1 dimensional array holding the cut coordinates.
     * \param coordinate_begin is the start index of the given partition on partitionedPointPermutations.
     * \param coordinate_end is the end index of the given partition on partitionedPointPermutations.
     * \param used_local_cut_line_weight_to_left holds how much weight of the coordinates on the cutline should be put on left side.
     * \param used_thread_part_weight_work is the two dimensional array holding the weight of parts for each thread. Assumes there are 2*P - 1 parts (cut lines are seperate parts).
     * \param out_part_xadj is the indices of coordinates calculated for the partition on next dimension.
     */
    void mj_create_new_partitions(
        mj_part_t num_parts,
        mj_scalar_t *mj_current_dim_coords,
        mj_scalar_t *current_concurrent_cut_coordinate,
        mj_lno_t coordinate_begin,
        mj_lno_t coordinate_end,
        mj_scalar_t *used_local_cut_line_weight_to_left,
        double **used_thread_part_weight_work,
        mj_lno_t *out_part_xadj);

    /*! \brief Function checks if should do migration or not.
     * It returns true to point that migration should be done when
     * -migration_reduce_all_population are higher than a predetermined value
     * -num_coords_for_last_dim_part that left for the last dimension partitioning is less than a predetermined value
     * -the imbalance of the processors on the parts are higher than given threshold.

     * \param input_num_parts is the number of parts when migration is called.
     * \param output_num_parts is the output number of parts after migration.
     * \param next_future_num_parts_in_parts is the number of total future parts each
     * part is partitioned into. This will be updated when migration is performed.
     * \param output_part_begin_index is the number that will be used as beginning part number
     * when final solution part numbers are assigned.
     * \param migration_reduce_all_population is the estimated total number of reduceall operations
     * multiplied with number of processors to be used for determining migration.
     *
     * \param num_coords_for_last_dim_part is the estimated number of points in each part,
     * when last dimension partitioning is performed.
     * \param iteration is the string that gives information about the dimension for printing purposes.
     * \param input_part_boxes is the array that holds the part boxes after the migration. (swapped)
     * \param output_part_boxes is the array that holds the part boxes before the migration. (swapped)
     *
     */
    bool mj_perform_migration(
        mj_part_t in_num_parts, //current umb parts
        mj_part_t &out_num_parts, //output umb parts.
        std::vector<mj_part_t> *next_future_num_parts_in_parts,
        mj_part_t &output_part_begin_index,
        size_t migration_reduce_all_population,
        mj_lno_t num_coords_for_last_dim_part,
        std::string iteration,
        RCP<mj_partBoxVector_t> &input_part_boxes,
        RCP<mj_partBoxVector_t> &output_part_boxes);

    /*! \brief Function fills up the num_points_in_all_processor_parts, so that
     * it has the number of coordinates in each processor of each part.
     * to access how many points processor i has on part j, num_points_in_all_processor_parts[i * num_parts + j].
     *
     * \param num_procs is the number of processor attending to migration operation.
     * \param num_parts is the number of parts that exist in the current partitioning.
     * \param num_points_in_all_processor_parts is the output array that holds
     * the number of coordinates in each part in each processor.
     */
    void get_processor_num_points_in_parts(
                mj_part_t num_procs,
                mj_part_t num_parts,
                mj_gno_t *&num_points_in_all_processor_parts);

    /*! \brief Function checks if should do migration or not.
     * It returns true to point that migration should be done when
     * -migration_reduce_all_population are higher than a predetermined value
     * -num_coords_for_last_dim_part that left for the last dimension partitioning is less than a predetermined value
     * -the imbalance of the processors on the parts are higher than given threshold.
     * \param migration_reduce_all_population is the multiplication of the number of reduceall operations estimated and the number of processors.
     * \param num_coords_for_last_dim_part is the estimated number of coordinates in a part per processor in the last dimension partitioning.
     * \param num_procs is the number of processor attending to migration operation.
     * \param num_parts is the number of parts that exist in the current partitioning.
     * \param num_points_in_all_processor_parts is the input array that holds
     * the number of coordinates in each part in each processor.
     */
    bool mj_check_to_migrate(
                size_t migration_reduce_all_population,
                mj_lno_t num_coords_for_last_dim_part,
                mj_part_t num_procs,
                mj_part_t num_parts,
                mj_gno_t *num_points_in_all_processor_parts);


    /*! \brief Function fills up coordinate_destinations is the output array
     * that holds which part each coordinate should be sent. In addition it calculates
     * the shift amount (output_part_numbering_begin_index) to be done when
     * final numberings of the parts are performed.
     *
     * \param num_points_in_all_processor_parts is the array holding the num points in each part in each proc.
     * \param num_parts is the number of parts that exist in the current partitioning.
     * \param num_procs is the number of processor attending to migration operation.

     * \param send_count_to_each_proc array array storing the number of points to be sent to each part.
     * \param processor_ranks_for_subcomm is the ranks of the processors that will be in the subcommunicator with me.
     * \param next_future_num_parts_in_parts is the vector, how many more parts each part will be divided into in the future.
     * \param out_num_part is the number of parts assigned to the process.
     * \param out_part_indices is the indices of the part to which the processor is assigned.
     * \param output_part_numbering_begin_index is how much the numbers should be shifted when numbering the result parts.
     * \param coordinate_destinations is the output array that holds which part each coordinate should be sent.
     */
    void mj_migration_part_proc_assignment(
                mj_gno_t * num_points_in_all_processor_parts,
                mj_part_t num_parts,
                mj_part_t num_procs,
                mj_lno_t *send_count_to_each_proc,
                std::vector<mj_part_t> &processor_ranks_for_subcomm,
                std::vector<mj_part_t> *next_future_num_parts_in_parts,
                mj_part_t &out_num_part,
                std::vector<mj_part_t> &out_part_indices,
                mj_part_t &output_part_numbering_begin_index,
                int *coordinate_destinations);

    /*! \brief Function that assigned the processors to parts, when there are more processors then parts.
     *  sets the destination of each coordinate in coordinate_destinations, also edits output_part_numbering_begin_index,
     *  and out_part_index, and returns the processor_ranks_for_subcomm which represents the ranks of the processors
     *  that will be used for creating the subcommunicator.
     *
     * \param num_points_in_all_processor_parts is the array holding the num points in each part in each proc.
     * \param num_parts is the number of parts that exist in the current partitioning.
     * \param num_procs is the number of processor attending to migration operation.

     * \param send_count_to_each_proc array array storing the number of points to be sent to each part.
     * \param processor_ranks_for_subcomm is the ranks of the processors that will be in the subcommunicator with me.
     * \param next_future_num_parts_in_parts is the vector, how many more parts each part will be divided into in the future.
     * \param out_part_index is the index of the part to which the processor is assigned.
     * \param output_part_numbering_begin_index is how much the numbers should be shifted when numbering the result parts.
     * \param coordinate_destinations is the output array that holds which part each coordinate should be sent.
     */
    void mj_assign_proc_to_parts(
                mj_gno_t * num_points_in_all_processor_parts,
                mj_part_t num_parts,
                mj_part_t num_procs,
                mj_lno_t *send_count_to_each_proc,
                std::vector<mj_part_t> &processor_ranks_for_subcomm,
                std::vector<mj_part_t> *next_future_num_parts_in_parts,
                mj_part_t &out_part_index,
                mj_part_t &output_part_numbering_begin_index,
                int *coordinate_destinations);

    /*! \brief Function fills up coordinate_destinations is the output array
     * that holds which part each coordinate should be sent.
     *
     * \param num_parts is the number of parts that exist in the current partitioning.
     * \param num_procs is the number of processor attending to migration operation.
     * \param part_assignment_proc_begin_indices ([i]) points to the first processor index that part i will be sent to.
     * \param processor_chains_in_parts the array that holds the linked list structure, started from part_assignment_proc_begin_indices ([i]).
     * \param send_count_to_each_proc array array storing the number of points to be sent to each part.
     * \param coordinate_destinations is the output array that holds which part each coordinate should be sent.
     */
    void assign_send_destinations(
                mj_part_t num_parts,
                mj_part_t *part_assignment_proc_begin_indices,
                mj_part_t *processor_chains_in_parts,
                mj_lno_t *send_count_to_each_proc,
                int *coordinate_destinations);

    /*! \brief Function fills up coordinate_destinations is the output array
     * that holds which part each coordinate should be sent. In addition it calculates
     * the shift amount (output_part_numbering_begin_index) to be done when
     * final numberings of the parts are performed.
     *
     * \param num_parts is the number of parts that exist in the current partitioning.
     * \param sort_item_part_to_proc_assignment is the sorted parts with respect to the assigned processors.
     * \param coordinate_destinations is the output array that holds which part each coordinate should be sent.
     * \param output_part_numbering_begin_index is how much the numbers should be shifted when numbering the result parts.
     * \param next_future_num_parts_in_parts is the vector, how many more parts each part will be divided into in the future.
     *
     */
    void assign_send_destinations2(
        mj_part_t num_parts,
        uSortItem<mj_part_t, mj_part_t> * sort_item_part_to_proc_assignment, //input sorted wrt processors
        int *coordinate_destinations,
        mj_part_t &output_part_numbering_begin_index,
        std::vector<mj_part_t> *next_future_num_parts_in_parts);

    /*! \brief Function fills up coordinate_destinations is the output array
     * that holds which part each coordinate should be sent. In addition it calculates
     * the shift amount (output_part_numbering_begin_index) to be done when
     * final numberings of the parts are performed.
     *
     * \param num_points_in_all_processor_parts is the array holding the num points in each part in each proc.
     * \param num_parts is the number of parts that exist in the current partitioning.
     * \param num_procs is the number of processor attending to migration operation.

     * \param send_count_to_each_proc array array storing the number of points to be sent to each part.
     * \param next_future_num_parts_in_parts is the vector, how many more parts each part will be divided into in the future.
     * \param out_num_part is the number of parts assigned to the process.
     * \param out_part_indices is the indices of the part to which the processor is assigned.
     * \param output_part_numbering_begin_index is how much the numbers should be shifted when numbering the result parts.
     * \param coordinate_destinations is the output array that holds which part each coordinate should be sent.
     */
    void mj_assign_parts_to_procs(
        mj_gno_t * num_points_in_all_processor_parts,
        mj_part_t num_parts,
        mj_part_t num_procs,
        mj_lno_t *send_count_to_each_proc, //output: sized nprocs, show the number of send point counts to each proc.
        std::vector<mj_part_t> *next_future_num_parts_in_parts,//input how many more partitions the part will be partitioned into.
        mj_part_t &out_num_part, //output, how many parts the processor will have. this is always 1 for this function.
        std::vector<mj_part_t> &out_part_indices, //output: the part indices which the processor is assigned to.
        mj_part_t &output_part_numbering_begin_index, //output: how much the part number should be shifted when setting the solution
        int *coordinate_destinations);

    /*! \brief Function fills up coordinate_destinations is the output array
     * that holds which part each coordinate should be sent. In addition it calculates
     * the shift amount (output_part_numbering_begin_index) to be done when
     * final numberings of the parts are performed.
     *
     *
     * \param num_procs is the number of processor attending to migration operation.
     * \param num_new_local_points is the output to represent the new number of local points.
     * \param iteration is the string for the current iteration.
     * \param coordinate_destinations is the output array that holds which part each coordinate should be sent.
     * \param num_parts is the number of parts that exist in the current partitioning.
     */
    void mj_migrate_coords(
        mj_part_t num_procs,
        mj_lno_t &num_new_local_points,
        std::string iteration,
        int *coordinate_destinations,
        mj_part_t num_parts);

    /*! \brief Function creates the new subcomminicator for the processors
     * given in processor_ranks_for_subcomm.
     *
     * \param processor_ranks_for_subcomm is the vector that has the ranks of
     * the processors that will be in the same group.
     */
    void create_sub_communicator(std::vector<mj_part_t> &processor_ranks_for_subcomm);


    /*! \brief Function writes the new permutation arrays after the migration.
     *
     * \param output_num_parts is the number of parts that is assigned to the processor.
     * \param num_parts is the number of parts right before migration.
     */
    void fill_permutation_array(
        mj_part_t output_num_parts,
        mj_part_t num_parts);

    /*! \brief Function checks if should do migration or not.
     * \param current_num_parts is the number of parts in the process.
     * \param output_part_begin_index is the number that will be used as beginning part number
     * \param output_part_boxes is the array that holds the part boxes
     * \param is_data_ever_migrated is the boolean value which is true
     * if the data is ever migrated during the partitioning.
     *
     */
    void set_final_parts(
                mj_part_t current_num_parts,
                mj_part_t output_part_begin_index,
                RCP<mj_partBoxVector_t> &output_part_boxes,
                bool is_data_ever_migrated);
    /*! \brief Function frees all allocated work memory.
     */
    void free_work_memory();
    /*! \brief Function creates consistent chunks for task partitioning. Used only in the case of
     * sequential task partitioning, where consistent handle of the points on the cuts are required.
     *
     * \param num_parts is the number of parts.
     * \param mj_current_dim_coords is 1 dimensional array holding the coordinate values.
     * \param current_concurrent_cut_coordinate is 1 dimensional array holding the cut coordinates.
     * \param coordinate_begin is the start index of the given partition on partitionedPointPermutations.
     * \param coordinate_end is the end index of the given partition on partitionedPointPermutations.
     * \param used_local_cut_line_weight_to_left holds how much weight of the coordinates on the cutline should be put on left side.
     *
     * \param out_part_xadj is the indices of begginning and end of the parts in the output partition.
     * \param coordInd is the index according to which the partitioning is done.
     */
    void create_consistent_chunks(
        mj_part_t num_parts,
        mj_scalar_t *mj_current_dim_coords,
        mj_scalar_t *current_concurrent_cut_coordinate,
        mj_lno_t coordinate_begin,
        mj_lno_t coordinate_end,
        mj_scalar_t *used_local_cut_line_weight_to_left,
        mj_lno_t *out_part_xadj,
        int coordInd);
public:
    AlgMJ();

    /*! \brief Multi Jagged  coordinate partitioning algorithm.
     *
     *  \param env   library configuration and problem parameters
     *  \param problemComm the communicator for the problem
     *  \param imbalance_tolerance : the input provided imbalance tolerance.
     *  \param num_global_parts: number of target global parts.
     *  \param part_no_array: part no array, if provided this will be used for partitioning.
     *  \param recursion_depth: if part no array is provided, it is the length of part no array,
     *                                                  if part no is not provided than it is the number of steps that algorithm will divide into num_global_parts parts.
     *
     *  \param coord_dim: coordinate dimension
     *  \param num_local_coords: number of local coordinates
     *  \param num_global_coords: number of global coordinates
     *  \param initial_mj_gnos: the list of initial global id's
     *  \param mj_coordinates: the two dimensional coordinate array.
     *
     *  \param num_weights_per_coord: number of weights per coordinate
     *  \param mj_uniform_weights: if weight index [i] has uniform weight or not.
     *  \param mj_weights: the two dimensional array for weights
     *  \param mj_uniform_parts: if the target partitioning aims uniform parts
     *  \param mj_part_sizes: if the target partitioning does not aim uniform parts, then weight of each part.
     *
     *  \param result_assigned_part_ids: Output - 1D pointer, should be provided as null.
     *                          the result partids corresponding to the coordinates given in result_mj_gnos.
     *  \param result_mj_gnos: Output - 1D pointer, should be provided as null.
     *                          the result coordinate global id's corresponding to the part_ids array.
     *
     */
    void multi_jagged_part(
                const RCP<const Environment> &env,
                RCP<Comm<int> > &problemComm,

                double imbalance_tolerance,
                size_t num_global_parts,
                mj_part_t *part_no_array,
                int recursion_depth,

                int coord_dim,
                mj_lno_t num_local_coords,
                mj_gno_t num_global_coords,
                const mj_gno_t *initial_mj_gnos,
                mj_scalar_t **mj_coordinates,

                int num_weights_per_coord,
                bool *mj_uniform_weights,
                mj_scalar_t **mj_weights,
                bool *mj_uniform_parts,
                mj_scalar_t **mj_part_sizes,

                mj_part_t *&result_assigned_part_ids,
                mj_gno_t *&result_mj_gnos

                );
    /*! \brief Multi Jagged  coordinate partitioning algorithm.
     *
     *  \param distribute_points_on_cut_lines_ :  if partitioning can distribute points on same coordinate to different parts.
     *  \param max_concurrent_part_calculation_ : how many parts we can calculate concurrently.
     *  \param check_migrate_avoid_migration_option_ : whether to migrate=1, avoid migrate=2, or leave decision to MJ=0
     *  \param minimum_migration_imbalance_  : when MJ decides whether to migrate, the minimum imbalance for migration.
     */
    void set_partitioning_parameters(
                bool distribute_points_on_cut_lines_,
                int max_concurrent_part_calculation_,
                int check_migrate_avoid_migration_option_,
                mj_scalar_t minimum_migration_imbalance_);
    /*! \brief Function call, if the part boxes are intended to be kept.
     *
     */
    void set_to_keep_part_boxes();

    /*! \brief Return the global bounding box: min/max coords of global domain
     */
    RCP<mj_partBox_t> get_global_box() const;

    RCP<mj_partBoxVector_t> get_kept_boxes() const;

    RCP<mj_partBoxVector_t> compute_global_box_boundaries(
        RCP<mj_partBoxVector_t> &localPartBoxes) const;

    /*! \brief Special function for partitioning for task mapping.
     * Runs sequential, and performs deterministic partitioning for the
     * partitioning the points along a cutline.
     *
     *  \param env library configuration and problem parameters
     *  \param num_total_coords number of total coordinates
     *  \param num_selected_coords : the number of selected coordinates. This is to set,
     *                                                          if there are n processors, but only m<n processors
     *                                                          are selected for mapping.
     *
     *  \param num_target_part: number of target global parts.
     *  \param coord_dim_: coordinate dimension for coordinates
     *  \param mj_coordinates_: the coordinates
     *
     *  \param inital_adjList_output_adjlist: Array allocated by caller, in the size of num_total_coords,
     *                                                  first num_selected_coords elements should list the indices of the selected processors.
     *                                                  This is output for output permutation array.
     *  \param output_xadj: The output part xadj array, pointing beginning and end of each part on
     *          output permutation array (inital_adjList_output_adjlist).
     *          Returned in CSR format: part i's info in output_xadj[i] : output_xadj[i+1]
     *
     *  \param rd: recursion depth
     *  \param part_no_array_: possibly null part_no_array, specifying how many parts each should be divided during partitioning.
     */
    void sequential_task_partitioning(
        const RCP<const Environment> &env,
        mj_lno_t num_total_coords,
        mj_lno_t num_selected_coords,
        size_t num_target_part,
        int coord_dim,
        mj_scalar_t **mj_coordinates,
        mj_lno_t *initial_selected_coords_output_permutation,
        mj_lno_t *output_xadj,
        int recursion_depth,
        const mj_part_t *part_no_array);

};

/*! \brief Special function for partitioning for task mapping.
 * Runs sequential, and performs deterministic partitioning for the
 * partitioning the points along a cutline.
 *
 *  \param env library configuration and problem parameters
 *  \param num_total_coords number of total coordinates
 *  \param num_selected_coords : the number of selected coordinates. This is to set,
 *                                                      if there are n processors, but only m<n processors
 *                                                      are selected for mapping.
 *
 *  \param num_target_part: number of target global parts.
 *  \param coord_dim_: coordinate dimension for coordinates
 *  \param mj_coordinates_: the coordinates
 *
 *  \param inital_adjList_output_adjlist: Array allocated by caller, in the size of num_total_coords,
 *                                              first num_selected_coords elements should list the indices of the selected processors.
 *                                              This is output for output permutation array.
 *  \param output_xadj: The output part xadj array, pointing beginning and end of each part on
 *      output permutation array (inital_adjList_output_adjlist).
 *      Returned in CSR format: part i's info in output_xadj[i] : output_xadj[i+1]
 *
 *  \param rd: recursion depth
 *  \param part_no_array_: possibly null part_no_array, specifying how many parts each should be divided during partitioning.
 */
template <typename mj_scalar_t, typename mj_lno_t, typename mj_gno_t,
          typename mj_part_t>
void AlgMJ<mj_scalar_t, mj_lno_t, mj_gno_t, mj_part_t>::sequential_task_partitioning(
    const RCP<const Environment> &env,
    mj_lno_t num_total_coords,
    mj_lno_t num_selected_coords,
    size_t num_target_part,
    int coord_dim_,
    mj_scalar_t **mj_coordinates_,
    mj_lno_t *inital_adjList_output_adjlist,
    mj_lno_t *output_xadj,
    int rd,
    const mj_part_t *part_no_array_
){

        this->mj_env = env;
        const RCP<Comm<int> > commN;
        this->comm = this->mj_problemComm =  Teuchos::rcp_const_cast<Comm<int> >
        (Teuchos::DefaultComm<int>::getDefaultSerialComm(commN));
        this->myActualRank = this->myRank = 1;

#ifdef HAVE_ZOLTAN2_OMP
        int actual_num_threads = omp_get_num_threads();
        omp_set_num_threads(1);
#endif

    //weights are uniform for task mapping

    //parts are uniform for task mapping
    //as input indices.

    this->imbalance_tolerance = 0;
    this->num_global_parts = num_target_part;
    this->part_no_array = (mj_part_t *)part_no_array_;
    this->recursion_depth = rd;

    this->coord_dim = coord_dim_;
    this->num_local_coords = num_total_coords;
    this->num_global_coords = num_total_coords;
    this->mj_coordinates = mj_coordinates_;  //will copy the memory to this->mj_coordinates.

    ////temporary memory. It is not used here, but the functions require these to be allocated.
    ////will copy the memory to this->current_mj_gnos[j].
    this->initial_mj_gnos = allocMemory<mj_gno_t>(this->num_local_coords);

    this->num_weights_per_coord = 0;
    bool *tmp_mj_uniform_weights = new bool[1];
    this->mj_uniform_weights = tmp_mj_uniform_weights ;
    this->mj_uniform_weights[0] = true;

    mj_scalar_t **tmp_mj_weights = new mj_scalar_t *[1];
    this->mj_weights = tmp_mj_weights; //will copy the memory to this->mj_weights

    bool *tmp_mj_uniform_parts = new bool[1];
    this->mj_uniform_parts = tmp_mj_uniform_parts;
    this->mj_uniform_parts[0] = true;

    mj_scalar_t **tmp_mj_part_sizes = new mj_scalar_t * [1];
    this->mj_part_sizes = tmp_mj_part_sizes;
    this->mj_part_sizes[0] = NULL;

    this->num_threads = 1;
    this->set_part_specifications();

    this->allocate_set_work_memory();
    //the end of the initial partition is the end of coordinates.
    this->part_xadj[0] = static_cast<mj_lno_t>(num_selected_coords);
    for(size_t i = 0; i < static_cast<size_t>(num_total_coords); ++i){
        this->coordinate_permutations[i] = inital_adjList_output_adjlist[i];
    }

    mj_part_t current_num_parts = 1;

    mj_scalar_t *current_cut_coordinates =  this->all_cut_coordinates;

    mj_part_t future_num_parts = this->total_num_part;

    std::vector<mj_part_t> *future_num_part_in_parts = new std::vector<mj_part_t> ();
    std::vector<mj_part_t> *next_future_num_parts_in_parts = new std::vector<mj_part_t> ();
    next_future_num_parts_in_parts->push_back(this->num_global_parts);
    RCP<mj_partBoxVector_t> t1;
    RCP<mj_partBoxVector_t> t2;

    for (int i = 0; i < this->recursion_depth; ++i){

        //partitioning array. size will be as the number of current partitions and this
        //holds how many parts that each part will be in the current dimension partitioning.
        std::vector <mj_part_t> num_partitioning_in_current_dim;

        //number of parts that will be obtained at the end of this partitioning.
        //future_num_part_in_parts is as the size of current number of parts.
        //holds how many more parts each should be divided in the further
        //iterations. this will be used to calculate num_partitioning_in_current_dim,
        //as the number of parts that the part will be partitioned
        //in the current dimension partitioning.

        //next_future_num_parts_in_parts will be as the size of outnumParts,
        //and this will hold how many more parts that each output part
        //should be divided. this array will also be used to determine the weight ratios
        //of the parts.
        //swap the arrays to use iteratively..
        std::vector<mj_part_t> *tmpPartVect= future_num_part_in_parts;
        future_num_part_in_parts = next_future_num_parts_in_parts;
        next_future_num_parts_in_parts = tmpPartVect;

        //clear next_future_num_parts_in_parts array as
        //getPartitionArrays expects it to be empty.
        //it also expects num_partitioning_in_current_dim to be empty as well.
        next_future_num_parts_in_parts->clear();


        //returns the total number of output parts for this dimension partitioning.
        mj_part_t output_part_count_in_dimension =
                        this->update_part_num_arrays(
                                        num_partitioning_in_current_dim,
                                        future_num_part_in_parts,
                                        next_future_num_parts_in_parts,
                                        future_num_parts,
                                        current_num_parts,
                                        i,
                                        t1,
                                        t2);

        //if the number of obtained parts equal to current number of parts,
        //skip this dimension. For example, this happens when 1 is given in the input
        //part array is given. P=4,5,1,2
        if(output_part_count_in_dimension == current_num_parts) {
            tmpPartVect= future_num_part_in_parts;
            future_num_part_in_parts = next_future_num_parts_in_parts;
            next_future_num_parts_in_parts = tmpPartVect;
            continue;
        }

        //get the coordinate axis along which the partitioning will be done.
        int coordInd = i % this->coord_dim;
        mj_scalar_t * mj_current_dim_coords = this->mj_coordinates[coordInd];
        //convert i to string to be used for debugging purposes.
        std::string istring = toString<int>(i);

        //alloc Memory to point the indices
        //of the parts in the permutation array.
        this->new_part_xadj = allocMemory<mj_lno_t>(output_part_count_in_dimension);

        //the index where in the outtotalCounts will be written.
        mj_part_t output_part_index = 0;
        //whatever is written to outTotalCounts will be added with previousEnd
        //so that the points will be shifted.
        mj_part_t output_coordinate_end_index = 0;

        mj_part_t current_work_part = 0;
        mj_part_t current_concurrent_num_parts = std::min(current_num_parts - current_work_part,
                                         this->max_concurrent_part_calculation);

        mj_part_t obtained_part_index = 0;

        //run for all available parts.
        for (; current_work_part < current_num_parts;
                     current_work_part += current_concurrent_num_parts){

            current_concurrent_num_parts = std::min(current_num_parts - current_work_part,
            this->max_concurrent_part_calculation);

            mj_part_t actual_work_part_count = 0;
            //initialization for 1D partitioning.
            //get the min and max coordinates of each part
            //together with the part weights of each part.
            for(int kk = 0; kk < current_concurrent_num_parts; ++kk){
                mj_part_t current_work_part_in_concurrent_parts = current_work_part + kk;

                //if this part wont be partitioned any further
                //dont do any work for this part.
                if (num_partitioning_in_current_dim[current_work_part_in_concurrent_parts] == 1){
                    continue;
                }
                ++actual_work_part_count;
                mj_lno_t coordinate_end_index= this->part_xadj[current_work_part_in_concurrent_parts];
                mj_lno_t coordinate_begin_index = current_work_part_in_concurrent_parts==0 ? 0: this->part_xadj[current_work_part_in_concurrent_parts -1];

                /*
                std::cout << "i:" << i << " j:" << current_work_part + kk
                                << " coordinate_begin_index:" << coordinate_begin_index
                                << " coordinate_end_index:" << coordinate_end_index
                                << " total:" << coordinate_end_index - coordinate_begin_index<< std::endl;
                                */
                this->mj_get_local_min_max_coord_totW(
                                coordinate_begin_index,
                                coordinate_end_index,
                                this->coordinate_permutations,
                                mj_current_dim_coords,
                                this->process_local_min_max_coord_total_weight[kk], //min coordinate
                        this->process_local_min_max_coord_total_weight[kk + current_concurrent_num_parts], //max coordinate
                        this->process_local_min_max_coord_total_weight[kk + 2*current_concurrent_num_parts] //total weight);
                );
            }

            //1D partitioning
            if (actual_work_part_count > 0){
                //obtain global Min max of the part.
                this->mj_get_global_min_max_coord_totW(
                                current_concurrent_num_parts,
                                this->process_local_min_max_coord_total_weight,
                                this->global_min_max_coord_total_weight);

                //represents the total number of cutlines
                //whose coordinate should be determined.
                mj_part_t total_incomplete_cut_count = 0;

                //Compute weight ratios for parts & cuts:
                //e.g., 0.25  0.25  0.5    0.5  0.75 0.75  1
                //part0  cut0  part1 cut1 part2 cut2 part3
                mj_part_t concurrent_part_cut_shift = 0;
                mj_part_t concurrent_part_part_shift = 0;
                for(int kk = 0; kk < current_concurrent_num_parts; ++kk){
                    mj_scalar_t min_coordinate = this->global_min_max_coord_total_weight[kk];
                    mj_scalar_t max_coordinate = this->global_min_max_coord_total_weight[kk +
                                                     current_concurrent_num_parts];
                    mj_scalar_t global_total_weight =
                                                        this->global_min_max_coord_total_weight[kk +
                                                     2 * current_concurrent_num_parts];

                    mj_part_t concurrent_current_part_index = current_work_part + kk;

                    mj_part_t partition_count = num_partitioning_in_current_dim[concurrent_current_part_index];

                    mj_scalar_t *usedCutCoordinate = current_cut_coordinates + concurrent_part_cut_shift;
                    mj_scalar_t *current_target_part_weights = this->target_part_weights +
                                                                     concurrent_part_part_shift;
                    //shift the usedCutCoordinate array as noCuts.
                    concurrent_part_cut_shift += partition_count - 1;
                    //shift the partRatio array as noParts.
                    concurrent_part_part_shift += partition_count;

                    //calculate only if part is not empty,
                    //and part will be further partitioend.
                    if(partition_count > 1 && min_coordinate <= max_coordinate){

                        //increase allDone by the number of cuts of the current
                        //part's cut line number.
                        total_incomplete_cut_count += partition_count - 1;
                        //set the number of cut lines that should be determined
                        //for this part.
                        this->my_incomplete_cut_count[kk] = partition_count - 1;

                        //get the target weights of the parts.
                        this->mj_get_initial_cut_coords_target_weights(
                            min_coordinate,
                            max_coordinate,
                            partition_count - 1,
                            global_total_weight,
                            usedCutCoordinate,
                            current_target_part_weights,
                            future_num_part_in_parts,
                            next_future_num_parts_in_parts,
                            concurrent_current_part_index,
                            obtained_part_index);

                        mj_lno_t coordinate_end_index= this->part_xadj[concurrent_current_part_index];
                        mj_lno_t coordinate_begin_index = concurrent_current_part_index==0 ? 0: this->part_xadj[concurrent_current_part_index -1];

                        //get the initial estimated part assignments of the coordinates.
                        this->set_initial_coordinate_parts(
                            max_coordinate,
                            min_coordinate,
                            concurrent_current_part_index,
                            coordinate_begin_index, coordinate_end_index,
                            this->coordinate_permutations,
                            mj_current_dim_coords,
                            this->assigned_part_ids,
                            partition_count);
                    }
                    else {
                        // e.g., if have fewer coordinates than parts, don't need to do next dim.
                        this->my_incomplete_cut_count[kk] = 0;
                    }
                    obtained_part_index += partition_count;
                }

                //used imbalance, it is always 0, as it is difficult to estimate a range.
                mj_scalar_t used_imbalance = 0;

                // Determine cut lines for k parts here.
                this->mj_1D_part(
                    mj_current_dim_coords,
                    used_imbalance,
                    current_work_part,
                    current_concurrent_num_parts,
                    current_cut_coordinates,
                    total_incomplete_cut_count,
                    num_partitioning_in_current_dim);
            }

            //create part chunks
            {

                mj_part_t output_array_shift = 0;
                mj_part_t cut_shift = 0;
                size_t tlr_shift = 0;
                size_t partweight_array_shift = 0;

                for(int kk = 0; kk < current_concurrent_num_parts; ++kk){
                    mj_part_t current_concurrent_work_part = current_work_part + kk;
                    mj_part_t num_parts = num_partitioning_in_current_dim[current_concurrent_work_part];

                    //if the part is empty, skip the part.
                    if((num_parts != 1  ) && this->global_min_max_coord_total_weight[kk] >
                             this->global_min_max_coord_total_weight[kk + current_concurrent_num_parts]) {

                        for(mj_part_t jj = 0; jj < num_parts; ++jj){
                            this->new_part_xadj[output_part_index + output_array_shift + jj] = 0;
                        }
                        cut_shift += num_parts - 1;
                        tlr_shift += (4 *(num_parts - 1) + 1);
                        output_array_shift += num_parts;
                        partweight_array_shift += (2 * (num_parts - 1) + 1);
                        continue;
                    }

                    mj_lno_t coordinate_end = this->part_xadj[current_concurrent_work_part];
                    mj_lno_t coordinate_begin = current_concurrent_work_part==0 ? 0: this->part_xadj[current_concurrent_work_part
                                                             -1];
                    mj_scalar_t *current_concurrent_cut_coordinate = current_cut_coordinates + cut_shift;
                    mj_scalar_t *used_local_cut_line_weight_to_left = this->process_cut_line_weight_to_put_left +
                                                         cut_shift;

                    for(int ii = 0; ii < this->num_threads; ++ii){
                        this->thread_part_weight_work[ii] = this->thread_part_weights[ii] +  partweight_array_shift;
                    }

                    if(num_parts > 1){
                        // Rewrite the indices based on the computed cuts.
                        this->create_consistent_chunks(
                            num_parts,
                            mj_current_dim_coords,
                            current_concurrent_cut_coordinate,
                            coordinate_begin,
                            coordinate_end,
                            used_local_cut_line_weight_to_left,
                            this->new_part_xadj + output_part_index + output_array_shift,
                            coordInd );
                    }
                    else {
                        //if this part is partitioned into 1 then just copy
                        //the old values.
                        mj_lno_t part_size = coordinate_end - coordinate_begin;
                        *(this->new_part_xadj + output_part_index + output_array_shift) = part_size;
                        memcpy(this->new_coordinate_permutations + coordinate_begin,
                        this->coordinate_permutations + coordinate_begin,
                        part_size * sizeof(mj_lno_t));
                    }
                    cut_shift += num_parts - 1;
                    tlr_shift += (4 *(num_parts - 1) + 1);
                    output_array_shift += num_parts;
                    partweight_array_shift += (2 * (num_parts - 1) + 1);
                }

                //shift cut coordinates so that all cut coordinates are stored.
                //current_cut_coordinates += cutShift;

                //getChunks from coordinates partitioned the parts and
                //wrote the indices as if there were a single part.
                //now we need to shift the beginning indices.
                for(mj_part_t kk = 0; kk < current_concurrent_num_parts; ++kk){
                    mj_part_t num_parts = num_partitioning_in_current_dim[ current_work_part + kk];
                    for (mj_part_t ii = 0;ii < num_parts ; ++ii){
                        //shift it by previousCount
                        this->new_part_xadj[output_part_index+ii] += output_coordinate_end_index;
                    }
                    //increase the previous count by current end.
                    output_coordinate_end_index = this->new_part_xadj[output_part_index + num_parts - 1];
                    //increase the current out.
                    output_part_index += num_parts ;
                }
            }
        }
        // end of this partitioning dimension

        //set the current num parts for next dim partitioning
        current_num_parts = output_part_count_in_dimension;

        //swap the coordinate permutations for the next dimension.
        mj_lno_t * tmp = this->coordinate_permutations;
        this->coordinate_permutations = this->new_coordinate_permutations;
        this->new_coordinate_permutations = tmp;

        freeArray<mj_lno_t>(this->part_xadj);
        this->part_xadj = this->new_part_xadj;
    }

    for(mj_lno_t i = 0; i < num_total_coords; ++i){
        inital_adjList_output_adjlist[i] = this->coordinate_permutations[i];
    }

    // Return output_xadj in CSR format
    output_xadj[0] = 0;
    for(size_t i = 0; i < this->num_global_parts ; ++i){
        output_xadj[i+1] = this->part_xadj[i];
    }

    delete future_num_part_in_parts;
    delete next_future_num_parts_in_parts;

    //free the extra memory that we allocated.
    freeArray<mj_part_t>(this->assigned_part_ids);
    freeArray<mj_gno_t>(this->initial_mj_gnos);
    freeArray<mj_gno_t>(this->current_mj_gnos);
    freeArray<bool>(tmp_mj_uniform_weights);
    freeArray<bool>(tmp_mj_uniform_parts);
    freeArray<mj_scalar_t *>(tmp_mj_weights);
    freeArray<mj_scalar_t *>(tmp_mj_part_sizes);

    this->free_work_memory();

#ifdef HAVE_ZOLTAN2_OMP
    omp_set_num_threads(actual_num_threads);
#endif
}

/*! \brief Multi Jagged  coordinate partitioning algorithm default constructor.
 *
 */
template <typename mj_scalar_t, typename mj_lno_t, typename mj_gno_t,
          typename mj_part_t>
AlgMJ<mj_scalar_t, mj_lno_t, mj_gno_t, mj_part_t>::AlgMJ():
        mj_env(), mj_problemComm(), imbalance_tolerance(0),
        part_no_array(NULL), recursion_depth(0), coord_dim(0),
        num_weights_per_coord(0), initial_num_loc_coords(0),
        initial_num_glob_coords(0),
        num_local_coords(0), num_global_coords(0), mj_coordinates(NULL),
        mj_weights(NULL), mj_uniform_parts(NULL), mj_part_sizes(NULL),
        mj_uniform_weights(NULL), mj_gnos(), num_global_parts(1),
        initial_mj_gnos(NULL), current_mj_gnos(NULL), owner_of_coordinate(NULL),
        coordinate_permutations(NULL), new_coordinate_permutations(NULL),
        assigned_part_ids(NULL), part_xadj(NULL), new_part_xadj(NULL),
        distribute_points_on_cut_lines(true), max_concurrent_part_calculation(1),
        mj_run_as_rcb(0), mj_user_recursion_depth(0), mj_keep_part_boxes(0),
        check_migrate_avoid_migration_option(0), minimum_migration_imbalance(0.30),
        num_threads(1), total_num_cut(0), total_num_part(0), max_num_part_along_dim(0),
        max_num_cut_along_dim(0), max_num_total_part_along_dim(0), total_dim_num_reduce_all(0),
        last_dim_num_part(0), comm(), fEpsilon(0), sEpsilon(0), maxScalar_t(0), minScalar_t(0),
        all_cut_coordinates(NULL), max_min_coords(NULL), process_cut_line_weight_to_put_left(NULL),
        thread_cut_line_weight_to_put_left(NULL), cut_coordinates_work_array(NULL),
        target_part_weights(NULL), cut_upper_bound_coordinates(NULL), cut_lower_bound_coordinates(NULL),
        cut_lower_bound_weights(NULL), cut_upper_bound_weights(NULL),
        process_local_min_max_coord_total_weight(NULL), global_min_max_coord_total_weight(NULL),
        is_cut_line_determined(NULL), my_incomplete_cut_count(NULL),
        thread_part_weights(NULL), thread_part_weight_work(NULL),
        thread_cut_left_closest_point(NULL), thread_cut_right_closest_point(NULL),
        thread_point_counts(NULL), process_rectilinear_cut_weight(NULL),
        global_rectilinear_cut_weight(NULL),total_part_weight_left_right_closests(NULL),
        global_total_part_weight_left_right_closests(NULL),
        kept_boxes(),global_box(),
        myRank(0), myActualRank(0)
{
    this->fEpsilon = std::numeric_limits<float>::epsilon();
    this->sEpsilon = std::numeric_limits<mj_scalar_t>::epsilon() * 100;

    this->maxScalar_t = std::numeric_limits<mj_scalar_t>::max();
    this->minScalar_t = -std::numeric_limits<mj_scalar_t>::max();

}


/*! \brief Function returns the part boxes stored
 * returns null if boxes are not stored, and prints warning mesage.
 */
template <typename mj_scalar_t, typename mj_lno_t, typename mj_gno_t,
          typename mj_part_t>
RCP<typename AlgMJ<mj_scalar_t,mj_lno_t,mj_gno_t,mj_part_t>::mj_partBox_t>
AlgMJ<mj_scalar_t,mj_lno_t,mj_gno_t,mj_part_t>::get_global_box() const
{
  return this->global_box;
}

/*! \brief Function call, if the part boxes are intended to be kept.
 *
 */
template <typename mj_scalar_t, typename mj_lno_t, typename mj_gno_t,
          typename mj_part_t>
void AlgMJ<mj_scalar_t, mj_lno_t, mj_gno_t, mj_part_t>::set_to_keep_part_boxes(){
  this->mj_keep_part_boxes = 1;
}


/* \brief Either the mj array (part_no_array) or num_global_parts should be provided in
 * the input. part_no_array takes
 * precedence if both are provided.
 * Depending on these parameters, total cut/part number,
 * maximum part/cut number along a dimension, estimated number of reduceAlls,
 * and the number of parts before the last dimension is calculated.
 * */
template <typename mj_scalar_t, typename mj_lno_t, typename mj_gno_t,
          typename mj_part_t>
void AlgMJ<mj_scalar_t, mj_lno_t, mj_gno_t, mj_part_t>::set_part_specifications(){

        this->total_num_cut = 0; //how many cuts will be totally
        this->total_num_part = 1;    //how many parts will be totally
        this->max_num_part_along_dim = 0;         //maximum part count along a dimension.
        this->total_dim_num_reduce_all = 0;    //estimate on #reduceAlls can be done.
        this->last_dim_num_part = 1; //max no of parts that might occur
        //during the partition before the
        //last partitioning dimension.
        this->max_num_cut_along_dim = 0;
        this->max_num_total_part_along_dim = 0;

        if (this->part_no_array){
                //if user provided part array, traverse the array and set variables.
                for (int i = 0; i < this->recursion_depth; ++i){
                        this->total_dim_num_reduce_all += this->total_num_part;
                        this->total_num_part *= this->part_no_array[i];
                        if(this->part_no_array[i] > this->max_num_part_along_dim) {
                                this->max_num_part_along_dim = this->part_no_array[i];
                        }
                }
                this->last_dim_num_part = this->total_num_part / this->part_no_array[recursion_depth-1];
                this->num_global_parts = this->total_num_part;
        } else {
                mj_part_t future_num_parts = this->num_global_parts;

                //we need to calculate the part numbers now, to determine the maximum along the dimensions.
                for (int i = 0; i < this->recursion_depth; ++i){

                        mj_part_t maxNoPartAlongI = this->get_part_count(
                                        future_num_parts, 1.0f / (this->recursion_depth - i));

                        if (maxNoPartAlongI > this->max_num_part_along_dim){
                                this->max_num_part_along_dim = maxNoPartAlongI;
                        }

                        mj_part_t nfutureNumParts = future_num_parts / maxNoPartAlongI;
                        if (future_num_parts % maxNoPartAlongI){
                                ++nfutureNumParts;
                        }
                        future_num_parts = nfutureNumParts;
                }
                this->total_num_part = this->num_global_parts;
                //estimate reduceAll Count here.
                //we find the upperbound instead.
                mj_part_t p = 1;
                for (int i = 0; i < this->recursion_depth; ++i){
                        this->total_dim_num_reduce_all += p;
                        p *= this->max_num_part_along_dim;
                }

                this->last_dim_num_part  = p / this->max_num_part_along_dim;
        }

        this->total_num_cut = this->total_num_part - 1;
        this->max_num_cut_along_dim = this->max_num_part_along_dim - 1;
        this->max_num_total_part_along_dim = this->max_num_part_along_dim + size_t(this->max_num_cut_along_dim);
        //maxPartNo is P, maxCutNo = P-1, matTotalPartcount = 2P-1

        //refine the concurrent part count, if it is given bigger than the maximum possible part count.
    if(this->max_concurrent_part_calculation > this->last_dim_num_part){
        if(this->mj_problemComm->getRank() == 0){
            std::cerr << "Warning: Concurrent part count ("<< this->max_concurrent_part_calculation <<
            ") has been set bigger than maximum amount that can be used." <<
            " Setting to:" << this->last_dim_num_part << "." << std::endl;
        }
        this->max_concurrent_part_calculation = this->last_dim_num_part;
    }

}
/* \brief Tries to determine the part number for current dimension,
 * by trying to make the partitioning as square as possible.
 * \param num_total_future how many more partitionings are required.
 * \param root how many more recursion depth is left.
 */
template <typename mj_scalar_t, typename mj_lno_t, typename mj_gno_t,
          typename mj_part_t>
inline mj_part_t AlgMJ<mj_scalar_t, mj_lno_t, mj_gno_t, mj_part_t>::get_part_count(
                mj_part_t num_total_future,
                double root)
{
        double fp = pow(num_total_future, root);
        mj_part_t ip = mj_part_t (fp);
        if (fp - ip < this->fEpsilon * 100){
                return ip;
        }
        else {
                return ip  + 1;
        }
}

/* \brief Function returns how many parts that will be obtained after this dimension partitioning.
 * It sets how many parts each current part will be partitioned into in this dimension to num_partitioning_in_current_dim vector,
 * sets how many total future parts each obtained part will be partitioned into in next_future_num_parts_in_parts vector,
 * If part boxes are kept, then sets initializes the output_part_boxes as its ancestor.
 *
 *  \param num_partitioning_in_current_dim: output. How many parts each current part will be partitioned into.
 *  \param future_num_part_in_parts: input, how many future parts each current part will be partitioned into.
 *  \param next_future_num_parts_in_parts: output, how many future parts each obtained part will be partitioned into.
 *  \param future_num_parts: output, max number of future parts that will be obtained from a single
 *  \param current_num_parts: input, how many parts are there currently.
 *  \param current_iteration: input, current dimension iteration number.
 *  \param input_part_boxes: input, if boxes are kept, current boxes.
 *  \param output_part_boxes: output, if boxes are kept, the initial box boundaries for obtained parts.
 */
template <typename mj_scalar_t, typename mj_lno_t, typename mj_gno_t,
          typename mj_part_t>
mj_part_t AlgMJ<mj_scalar_t, mj_lno_t, mj_gno_t, mj_part_t>::update_part_num_arrays(
        std::vector <mj_part_t> &num_partitioning_in_current_dim, //assumes this vector is empty.
    std::vector<mj_part_t> *future_num_part_in_parts,
    std::vector<mj_part_t> *next_future_num_parts_in_parts, //assumes this vector is empty.
    mj_part_t &future_num_parts,
    mj_part_t current_num_parts,
    int current_iteration,
    RCP<mj_partBoxVector_t> input_part_boxes,
    RCP<mj_partBoxVector_t> output_part_boxes
){
        //how many parts that will be obtained after this dimension.
    mj_part_t output_num_parts = 0;
    if(this->part_no_array){
        //when the partNo array is provided as input,
        //each current partition will be partition to the same number of parts.
        //we dont need to use the future_num_part_in_parts vector in this case.

        mj_part_t p = this->part_no_array[current_iteration];
        if (p < 1){
            std::cout << "i:" << current_iteration << " p is given as:" << p << std::endl;
            exit(1);
        }
        if (p == 1){
            return current_num_parts;
        }

        for (mj_part_t ii = 0; ii < current_num_parts; ++ii){
            num_partitioning_in_current_dim.push_back(p);

        }
        //cout << "me:" << this->myRank << " current_iteration" << current_iteration <<
        //" current_num_parts:" << current_num_parts << std::endl;
        //cout << "num_partitioning_in_current_dim[0]:" << num_partitioning_in_current_dim[0] << std::endl;
        //set the new value of future_num_parts.

        /*
        cout << "\tfuture_num_parts:" << future_num_parts
                        << " num_partitioning_in_current_dim[0]:" << num_partitioning_in_current_dim[0]
                        << future_num_parts/ num_partitioning_in_current_dim[0] << std::endl;
        */

        future_num_parts /= num_partitioning_in_current_dim[0];
        output_num_parts = current_num_parts * num_partitioning_in_current_dim[0];

        if (this->mj_keep_part_boxes){
            for (mj_part_t k = 0; k < current_num_parts; ++k){
                //initialized the output boxes as its ancestor.
                for (mj_part_t j = 0; j < num_partitioning_in_current_dim[0]; ++j){
                    output_part_boxes->push_back((*input_part_boxes)[k]);
                }
            }
        }

        //set the how many more parts each part will be divided.
        //this is obvious when partNo array is provided as input.
        //however, fill this so that weights will be calculated according to this array.
        for (mj_part_t ii = 0; ii < output_num_parts; ++ii){
            next_future_num_parts_in_parts->push_back(future_num_parts);
        }
    }
    else {
        //if partNo array is not provided as input,
        //future_num_part_in_parts  holds how many parts each part should be divided.
        //initially it holds a single number equal to the total number of global parts.

        //calculate the future_num_parts from beginning,
        //since each part might be divided into different number of parts.
        future_num_parts = 1;

        //cout << "i:" << i << std::endl;

        for (mj_part_t ii = 0; ii < current_num_parts; ++ii){
            //get how many parts a part should be divided.
            mj_part_t future_num_parts_of_part_ii = (*future_num_part_in_parts)[ii];

            //get the ideal number of parts that is close to the
            //(recursion_depth - i) root of the future_num_parts_of_part_ii.
            mj_part_t num_partitions_in_current_dim =
                                                this->get_part_count(
                                                                future_num_parts_of_part_ii,
                                                                1.0 / (this->recursion_depth - current_iteration)
                                        );

            if (num_partitions_in_current_dim > this->max_num_part_along_dim){
                std::cerr << "ERROR: maxPartNo calculation is wrong." << std::endl;
                exit(1);
            }
            //add this number to num_partitioning_in_current_dim vector.
            num_partitioning_in_current_dim.push_back(num_partitions_in_current_dim);


            //increase the output number of parts.
            output_num_parts += num_partitions_in_current_dim;

            //ideal number of future partitions for each part.
            mj_part_t ideal_num_future_parts_in_part = future_num_parts_of_part_ii / num_partitions_in_current_dim;
            for (mj_part_t iii = 0; iii < num_partitions_in_current_dim; ++iii){
                mj_part_t num_future_parts_for_part_iii = ideal_num_future_parts_in_part;

                //if there is a remainder in the part increase the part weight.
                if (iii < future_num_parts_of_part_ii % num_partitions_in_current_dim){
                    //if not uniform, add 1 for the extra parts.
                    ++num_future_parts_for_part_iii;
                }
                next_future_num_parts_in_parts->push_back(num_future_parts_for_part_iii);

                //if part boxes are stored, initialize the box of the parts as the ancestor.
                if (this->mj_keep_part_boxes){
                    output_part_boxes->push_back((*input_part_boxes)[ii]);
                }

                //set num future_num_parts to maximum in this part.
                if (num_future_parts_for_part_iii > future_num_parts) future_num_parts = num_future_parts_for_part_iii;
            }
        }
    }
    return output_num_parts;
}


/* \brief Allocates and initializes the work memory that will be used by MJ.
 *
 * */
template <typename mj_scalar_t, typename mj_lno_t, typename mj_gno_t,
          typename mj_part_t>
void AlgMJ<mj_scalar_t, mj_lno_t, mj_gno_t, mj_part_t>::allocate_set_work_memory(){

        //points to process that initially owns the coordinate.
        this->owner_of_coordinate  = NULL;

        //Throughout the partitioning execution,
        //instead of the moving the coordinates, hold a permutation array for parts.
        //coordinate_permutations holds the current permutation.
        this->coordinate_permutations =  allocMemory< mj_lno_t>(this->num_local_coords);
        //initial configuration, set each pointer-i to i.
#ifdef HAVE_ZOLTAN2_OMP
#pragma omp parallel for
#endif
        for(mj_lno_t i = 0; i < this->num_local_coords; ++i){
                this->coordinate_permutations[i] = i;
        }

        //new_coordinate_permutations holds the current permutation.
        this->new_coordinate_permutations = allocMemory< mj_lno_t>(this->num_local_coords);

        this->assigned_part_ids = NULL;
        if(this->num_local_coords > 0){
                this->assigned_part_ids = allocMemory<mj_part_t>(this->num_local_coords);
        }

        //single partition starts at index-0, and ends at numLocalCoords
        //inTotalCounts array holds the end points in coordinate_permutations array
        //for each partition. Initially sized 1, and single element is set to numLocalCoords.
        this->part_xadj = allocMemory<mj_lno_t>(1);
        this->part_xadj[0] = static_cast<mj_lno_t>(this->num_local_coords);//the end of the initial partition is the end of coordinates.
        //the ends points of the output, this is allocated later.
        this->new_part_xadj = NULL;

        // only store this much if cuts are needed to be stored.
        //this->all_cut_coordinates = allocMemory< mj_scalar_t>(this->total_num_cut);


        this->all_cut_coordinates  = allocMemory< mj_scalar_t>(this->max_num_cut_along_dim * this->max_concurrent_part_calculation);

        this->max_min_coords =  allocMemory< mj_scalar_t>(this->num_threads * 2);

        this->process_cut_line_weight_to_put_left = NULL; //how much weight percentage should a MPI put left side of the each cutline
        this->thread_cut_line_weight_to_put_left = NULL; //how much weight percentage should each thread in MPI put left side of the each outline
        //distribute_points_on_cut_lines = false;
        if(this->distribute_points_on_cut_lines){
                this->process_cut_line_weight_to_put_left = allocMemory<mj_scalar_t>(this->max_num_cut_along_dim * this->max_concurrent_part_calculation);
                this->thread_cut_line_weight_to_put_left = allocMemory<mj_scalar_t *>(this->num_threads);
                for(int i = 0; i < this->num_threads; ++i){
                        this->thread_cut_line_weight_to_put_left[i] = allocMemory<mj_scalar_t>(this->max_num_cut_along_dim);
                }
            this->process_rectilinear_cut_weight = allocMemory<mj_scalar_t>(this->max_num_cut_along_dim);
            this->global_rectilinear_cut_weight = allocMemory<mj_scalar_t>(this->max_num_cut_along_dim);
        }


        // work array to manipulate coordinate of cutlines in different iterations.
        //necessary because previous cut line information is used for determining
        //the next cutline information. therefore, cannot update the cut work array
        //until all cutlines are determined.
        this->cut_coordinates_work_array = allocMemory<mj_scalar_t>(this->max_num_cut_along_dim *
                        this->max_concurrent_part_calculation);


        //cumulative part weight array.
        this->target_part_weights = allocMemory<mj_scalar_t>(
                                        this->max_num_part_along_dim * this->max_concurrent_part_calculation);
        // the weight from left to write.

    this->cut_upper_bound_coordinates = allocMemory<mj_scalar_t>(this->max_num_cut_along_dim * this->max_concurrent_part_calculation);  //upper bound coordinate of a cut line
    this->cut_lower_bound_coordinates = allocMemory<mj_scalar_t>(this->max_num_cut_along_dim* this->max_concurrent_part_calculation);  //lower bound coordinate of a cut line
    this->cut_lower_bound_weights = allocMemory<mj_scalar_t>(this->max_num_cut_along_dim* this->max_concurrent_part_calculation);  //lower bound weight of a cut line
    this->cut_upper_bound_weights = allocMemory<mj_scalar_t>(this->max_num_cut_along_dim* this->max_concurrent_part_calculation);  //upper bound weight of a cut line

    this->process_local_min_max_coord_total_weight = allocMemory<mj_scalar_t>(3 * this->max_concurrent_part_calculation); //combined array to exchange the min and max coordinate, and total weight of part.
    this->global_min_max_coord_total_weight = allocMemory<mj_scalar_t>(3 * this->max_concurrent_part_calculation);//global combined array with the results for min, max and total weight.

    //is_cut_line_determined is used to determine if a cutline is determined already.
    //If a cut line is already determined, the next iterations will skip this cut line.
    this->is_cut_line_determined = allocMemory<bool>(this->max_num_cut_along_dim * this->max_concurrent_part_calculation);
    //my_incomplete_cut_count count holds the number of cutlines that have not been finalized for each part
    //when concurrentPartCount>1, using this information, if my_incomplete_cut_count[x]==0, then no work is done for this part.
    this->my_incomplete_cut_count =  allocMemory<mj_part_t>(this->max_concurrent_part_calculation);
    //local part weights of each thread.
    this->thread_part_weights = allocMemory<double *>(this->num_threads);
    //the work manupulation array for partweights.
    this->thread_part_weight_work = allocMemory<double *>(this->num_threads);

    //thread_cut_left_closest_point to hold the closest coordinate to a cutline from left (for each thread).
    this->thread_cut_left_closest_point = allocMemory<mj_scalar_t *>(this->num_threads);
    //thread_cut_right_closest_point to hold the closest coordinate to a cutline from right (for each thread)
    this->thread_cut_right_closest_point = allocMemory<mj_scalar_t *>(this->num_threads);

    //to store how many points in each part a thread has.
    this->thread_point_counts = allocMemory<mj_lno_t *>(this->num_threads);

    for(int i = 0; i < this->num_threads; ++i){
        //partWeights[i] = allocMemory<mj_scalar_t>(maxTotalPartCount);
        this->thread_part_weights[i] = allocMemory < double >(this->max_num_total_part_along_dim * this->max_concurrent_part_calculation);
        this->thread_cut_right_closest_point[i] = allocMemory<mj_scalar_t>(this->max_num_cut_along_dim * this->max_concurrent_part_calculation);
        this->thread_cut_left_closest_point[i] = allocMemory<mj_scalar_t>(this->max_num_cut_along_dim * this->max_concurrent_part_calculation);
        this->thread_point_counts[i] =  allocMemory<mj_lno_t>(this->max_num_part_along_dim);
    }
    //for faster communication, concatanation of
    //totalPartWeights sized 2P-1, since there are P parts and P-1 cut lines
    //leftClosest distances sized P-1, since P-1 cut lines
    //rightClosest distances size P-1, since P-1 cut lines.
    this->total_part_weight_left_right_closests = allocMemory<mj_scalar_t>((this->max_num_total_part_along_dim + this->max_num_cut_along_dim * 2) * this->max_concurrent_part_calculation);
    this->global_total_part_weight_left_right_closests = allocMemory<mj_scalar_t>((this->max_num_total_part_along_dim + this->max_num_cut_along_dim * 2) * this->max_concurrent_part_calculation);


    mj_scalar_t **coord = allocMemory<mj_scalar_t *>(this->coord_dim);
    for (int i=0; i < this->coord_dim; i++){
        coord[i] = allocMemory<mj_scalar_t>(this->num_local_coords);
#ifdef HAVE_ZOLTAN2_OMP
#pragma omp parallel for
#endif
        for (mj_lno_t j=0; j < this->num_local_coords; j++)
                coord[i][j] = this->mj_coordinates[i][j];
    }
    this->mj_coordinates = coord;


    int criteria_dim = (this->num_weights_per_coord ? this->num_weights_per_coord : 1);
    mj_scalar_t **weights = allocMemory<mj_scalar_t *>(criteria_dim);

    for (int i=0; i < criteria_dim; i++){
        weights[i] = NULL;
    }
    for (int i=0; i < this->num_weights_per_coord; i++){
        weights[i] = allocMemory<mj_scalar_t>(this->num_local_coords);
#ifdef HAVE_ZOLTAN2_OMP
#pragma omp parallel for
#endif
        for (mj_lno_t j=0; j < this->num_local_coords; j++)
                weights[i][j] = this->mj_weights[i][j];

    }
        this->mj_weights = weights;
    this->current_mj_gnos = allocMemory<mj_gno_t>(this->num_local_coords);
#ifdef HAVE_ZOLTAN2_OMP
#pragma omp parallel for
#endif
    for (mj_lno_t j=0; j < this->num_local_coords; j++)
        this->current_mj_gnos[j] = this->initial_mj_gnos[j];

    this->owner_of_coordinate = allocMemory<int>(this->num_local_coords);

#ifdef HAVE_ZOLTAN2_OMP
#pragma omp parallel for
#endif
    for (mj_lno_t j=0; j < this->num_local_coords; j++)
        this->owner_of_coordinate[j] = this->myActualRank;
}

/* \brief compute the global bounding box
 */
template <typename mj_scalar_t, typename mj_lno_t, typename mj_gno_t,
          typename mj_part_t>
void AlgMJ<mj_scalar_t,mj_lno_t,mj_gno_t,mj_part_t>::compute_global_box()
{
    //local min coords
    mj_scalar_t *mins = allocMemory<mj_scalar_t>(this->coord_dim);
    //global min coords
    mj_scalar_t *gmins = allocMemory<mj_scalar_t>(this->coord_dim);
    //local max coords
    mj_scalar_t *maxs = allocMemory<mj_scalar_t>(this->coord_dim);
    //global max coords
    mj_scalar_t *gmaxs = allocMemory<mj_scalar_t>(this->coord_dim);

    for (int i = 0; i < this->coord_dim; ++i){
        mj_scalar_t localMin = this->mj_coordinates[i][0];
        mj_scalar_t localMax = this->mj_coordinates[i][0];
        for (mj_lno_t j = 1; j < this->num_local_coords; ++j){
            if (this->mj_coordinates[i][j] < localMin){
                localMin = this->mj_coordinates[i][j];
            }
            if (this->mj_coordinates[i][j] > localMax){
                localMax = this->mj_coordinates[i][j];
            }
        }
        //cout << " localMin:" << localMin << endl;
        //cout << " localMax:" << localMax << endl;
        mins[i] = localMin;
        maxs[i] = localMax;
    }
    reduceAll<int, mj_scalar_t>(*this->comm, Teuchos::REDUCE_MIN,
            this->coord_dim, mins, gmins
    );

    reduceAll<int, mj_scalar_t>(*this->comm, Teuchos::REDUCE_MAX,
            this->coord_dim, maxs, gmaxs
    );

    //create single box with all areas.
    global_box = rcp(new mj_partBox_t(0,this->coord_dim,gmins,gmaxs));
    //coordinateModelPartBox <mj_scalar_t, mj_part_t> tmpBox (0, coordDim);
    freeArray<mj_scalar_t>(mins);
    freeArray<mj_scalar_t>(gmins);
    freeArray<mj_scalar_t>(maxs);
    freeArray<mj_scalar_t>(gmaxs);
}

/* \brief for part communication we keep track of the box boundaries.
 * This is performed when either asked specifically, or when geometric mapping is performed afterwards.
 * This function initializes a single box with all global min and max coordinates.
 * \param initial_partitioning_boxes the input and output vector for boxes.
 */
template <typename mj_scalar_t, typename mj_lno_t, typename mj_gno_t,
          typename mj_part_t>
void AlgMJ<mj_scalar_t, mj_lno_t, mj_gno_t, mj_part_t>::init_part_boxes(
                RCP<mj_partBoxVector_t> & initial_partitioning_boxes
)
{
    mj_partBox_t tmp_box(*global_box);
    initial_partitioning_boxes->push_back(tmp_box);
}

/*! \brief Function to determine the local minimum and maximum coordinate, and local total weight
 *  in the given set of local points.
 * \param coordinate_begin_index is the start index of the given partition on partitionedPointPermutations.
 * \param coordinate_end_index is the end index of the given partition on partitionedPointPermutations.
 * \param mj_current_coordinate_permutations is the permutation array that point to the actual coordinate index. Sized as numLocalCoords.
 * \param mj_current_dim_coords float-like array representing the coordinates in a single dimension. Sized as numLocalCoords.
 * \param min_coordinate is the output to represent the local minimumCoordinate in  given range of coordinates.
 * \param max_coordinate is the output to represent the local maximum coordinate in the given range of coordinates.
 * \param total_weight is the output to represent the local total weight in the coordinate in the given range of coordinates.
 */
template <typename mj_scalar_t, typename mj_lno_t, typename mj_gno_t,
          typename mj_part_t>
void AlgMJ<mj_scalar_t, mj_lno_t, mj_gno_t, mj_part_t>::mj_get_local_min_max_coord_totW(
                mj_lno_t coordinate_begin_index,
                mj_lno_t coordinate_end_index,
                mj_lno_t *mj_current_coordinate_permutations,
                mj_scalar_t *mj_current_dim_coords,
                mj_scalar_t &min_coordinate,
                mj_scalar_t &max_coordinate,
                mj_scalar_t &total_weight){

    //if the part is empty.
    //set the min and max coordinates as reverse.
    if(coordinate_begin_index >= coordinate_end_index)
    {
        min_coordinate = this->maxScalar_t;
        max_coordinate = this->minScalar_t;
        total_weight = 0;
    }
    else {
        mj_scalar_t my_total_weight = 0;
#ifdef HAVE_ZOLTAN2_OMP
#pragma omp parallel
#endif
        {
            //if uniform weights are used, then weight is equal to count.
            if (this->mj_uniform_weights[0]) {
#ifdef HAVE_ZOLTAN2_OMP
#pragma omp single
#endif
                {
                    my_total_weight = coordinate_end_index - coordinate_begin_index;
                }

            }
            else {
                //if not uniform, then weights are reducted from threads.
#ifdef HAVE_ZOLTAN2_OMP
#pragma omp for reduction(+:my_total_weight)
#endif
                for (mj_lno_t ii = coordinate_begin_index; ii < coordinate_end_index; ++ii){
                    int i = mj_current_coordinate_permutations[ii];
                    my_total_weight += this->mj_weights[0][i];
                }
            }

            int my_thread_id = 0;
#ifdef HAVE_ZOLTAN2_OMP
            my_thread_id = omp_get_thread_num();
#endif
            mj_scalar_t my_thread_min_coord, my_thread_max_coord;
            my_thread_min_coord=my_thread_max_coord
                =mj_current_dim_coords[mj_current_coordinate_permutations[coordinate_begin_index]];


#ifdef HAVE_ZOLTAN2_OMP
#pragma omp for
#endif
            for(mj_lno_t j = coordinate_begin_index + 1; j < coordinate_end_index; ++j){
                int i = mj_current_coordinate_permutations[j];
                if(mj_current_dim_coords[i] > my_thread_max_coord)
                    my_thread_max_coord = mj_current_dim_coords[i];
                if(mj_current_dim_coords[i] < my_thread_min_coord)
                    my_thread_min_coord = mj_current_dim_coords[i];
            }
            this->max_min_coords[my_thread_id] = my_thread_min_coord;
            this->max_min_coords[my_thread_id + this->num_threads] = my_thread_max_coord;

#ifdef HAVE_ZOLTAN2_OMP
//we need a barrier here, because max_min_array might not be filled by some of the threads.
#pragma omp barrier
#pragma omp single nowait
#endif
            {
                min_coordinate = this->max_min_coords[0];
                for(int i = 1; i < this->num_threads; ++i){
                    if(this->max_min_coords[i] < min_coordinate)
                        min_coordinate = this->max_min_coords[i];
                }
            }

#ifdef HAVE_ZOLTAN2_OMP
#pragma omp single nowait
#endif
            {
                max_coordinate = this->max_min_coords[this->num_threads];
                for(int i = this->num_threads + 1; i < this->num_threads * 2; ++i){
                    if(this->max_min_coords[i] > max_coordinate)
                        max_coordinate = this->max_min_coords[i];
                }
            }
        }
        total_weight = my_total_weight;
    }
}


/*! \brief Function that reduces global minimum and maximum coordinates with global total weight from given local arrays.
 * \param current_concurrent_num_parts is the number of parts whose cut lines will be calculated concurrently.
 * \param local_min_max_total is the array holding local min and max coordinate values with local total weight.
 * First concurrentPartCount entries are minimums of the parts, next concurrentPartCount entries are max, and then the total weights.
 * \param global_min_max_total is the output array holding global min and global coordinate values with global total weight.
 * The structure is same as localMinMaxTotal.
 */
template <typename mj_scalar_t, typename mj_lno_t, typename mj_gno_t,
          typename mj_part_t>
void AlgMJ<mj_scalar_t, mj_lno_t, mj_gno_t, mj_part_t>::mj_get_global_min_max_coord_totW(
    mj_part_t current_concurrent_num_parts,
    mj_scalar_t *local_min_max_total,
    mj_scalar_t *global_min_max_total){

        //reduce min for first current_concurrent_num_parts elements, reduce max for next
        //concurrentPartCount elements,
        //reduce sum for the last concurrentPartCount elements.
        if(this->comm->getSize()  > 1){
                Teuchos::MultiJaggedCombinedMinMaxTotalReductionOp<int, mj_scalar_t>
                        reductionOp(
                                        current_concurrent_num_parts,
                                        current_concurrent_num_parts,
                                        current_concurrent_num_parts);
                try{
                        reduceAll<int, mj_scalar_t>(
                                        *(this->comm),
                                        reductionOp,
                                        3 * current_concurrent_num_parts,
                                        local_min_max_total,
                                        global_min_max_total);
                }
                Z2_THROW_OUTSIDE_ERROR(*(this->mj_env))
        }
        else {
                mj_part_t s = 3 * current_concurrent_num_parts;
                for (mj_part_t i = 0; i < s; ++i){
                        global_min_max_total[i] = local_min_max_total[i];
                }
        }
}



/*! \brief Function that calculates the new coordinates for the cut lines. Function is called inside the parallel region.
 * \param min_coord minimum coordinate in the range.
 * \param max_coord maximum coordinate in the range.
 *
 * \param num_cuts holds the number of cuts in the current partitioning dimension.
 * \param global_weight holds the global total weight in the current part.
 *
 * \param initial_cut_coords is the output array for the initial cut lines.
 * \param target_part_weights is the output array holding the cumulative ratios of parts in current partitioning.
 * For partitioning to 4 uniformly, target_part_weights will be (0.25 * globalTotalWeight, 0.5 *globalTotalWeight , 0.75 * globalTotalWeight, globalTotalWeight).
 *
 * \param future_num_part_in_parts is the vector that holds how many more parts each part will be divided into more
 * for the parts at the beginning of this coordinate partitioning
 * \param next_future_num_parts_in_parts is the vector that holds how many more parts each part will be divided into more
 * for the parts that will be obtained at the end of this coordinate partitioning.
 * \param concurrent_current_part is the index of the part in the future_num_part_in_parts vector.
 * \param obtained_part_index holds the amount of shift in the next_future_num_parts_in_parts for the output parts.
 */
template <typename mj_scalar_t, typename mj_lno_t, typename mj_gno_t,
          typename mj_part_t>
void AlgMJ<mj_scalar_t, mj_lno_t, mj_gno_t, mj_part_t>::mj_get_initial_cut_coords_target_weights(
    mj_scalar_t min_coord,
    mj_scalar_t max_coord,
    mj_part_t num_cuts/*p-1*/ ,
    mj_scalar_t global_weight,
    mj_scalar_t *initial_cut_coords /*p - 1 sized, coordinate of each cut line*/,
    mj_scalar_t *current_target_part_weights /*cumulative weights, at left side of each cut line. p-1 sized*/,

    std::vector <mj_part_t> *future_num_part_in_parts, //the vecto
    std::vector <mj_part_t> *next_future_num_parts_in_parts,
    mj_part_t concurrent_current_part,
    mj_part_t obtained_part_index
){

    mj_scalar_t coord_range = max_coord - min_coord;
    if(this->mj_uniform_parts[0]){
        {
            mj_part_t cumulative = 0;
            //how many total future parts the part will be partitioned into.
            mj_scalar_t total_future_part_count_in_part = mj_scalar_t((*future_num_part_in_parts)[concurrent_current_part]);


            //how much each part should weigh in ideal case.
            mj_scalar_t unit_part_weight = global_weight / total_future_part_count_in_part;
            /*
            cout << "total_future_part_count_in_part:" << total_future_part_count_in_part << endl;
            cout << "global_weight:" << global_weight << endl;
            cout << "unit_part_weight" << unit_part_weight <<endl;
            */
            for(mj_part_t i = 0; i < num_cuts; ++i){
                cumulative += (*next_future_num_parts_in_parts)[i + obtained_part_index];

                /*
                cout << "obtained_part_index:" << obtained_part_index <<
                                " (*next_future_num_parts_in_parts)[i + obtained_part_index]:" << (*next_future_num_parts_in_parts)[i + obtained_part_index] <<
                                " cumulative:" << cumulative << endl;
                */
                //set target part weight.
                current_target_part_weights[i] = cumulative * unit_part_weight;
                //cout <<"i:" << i << " current_target_part_weights:" << current_target_part_weights[i] << endl;
                //set initial cut coordinate.
                initial_cut_coords[i] = min_coord + (coord_range *
                                         cumulative) / total_future_part_count_in_part;
            }
            current_target_part_weights[num_cuts] = 1;
        }

        //round the target part weights.
        if (this->mj_uniform_weights[0]){
                for(mj_part_t i = 0; i < num_cuts + 1; ++i){
                current_target_part_weights[i] = long(current_target_part_weights[i] + 0.5);
            }
        }
    }
    else {
        std::cerr << "MJ does not support non uniform part weights" << std::endl;
        exit(1);
    }
}


/*! \brief Function that calculates the new coordinates for the cut lines. Function is called inside the parallel region.
 * \param max_coordinate maximum coordinate in the range.
 * \param min_coordinate minimum coordinate in the range.
 *
 * \param concurrent_current_part_index is the index of the part in the inTotalCounts vector.
 * \param coordinate_begin_index holds the beginning of the coordinates in current part.
 * \param coordinate_end_index holds end of the coordinates in current part.
 * \param mj_current_coordinate_permutations is the permutation array, holds the real indices of coordinates on mj_current_dim_coords array.
 * \param mj_current_dim_coords is the 1D array holding the coordinates.
 * \param mj_part_ids is the array holding the partIds of each coordinate.
 * \param partition_count is the number of parts that the current part will be partitioned into.
 */
template <typename mj_scalar_t, typename mj_lno_t, typename mj_gno_t,
          typename mj_part_t>
void AlgMJ<mj_scalar_t, mj_lno_t, mj_gno_t, mj_part_t>::set_initial_coordinate_parts(
    mj_scalar_t &max_coordinate,
    mj_scalar_t &min_coordinate,
    mj_part_t &concurrent_current_part_index,
    mj_lno_t coordinate_begin_index,
    mj_lno_t coordinate_end_index,
    mj_lno_t *mj_current_coordinate_permutations,
    mj_scalar_t *mj_current_dim_coords,
    mj_part_t *mj_part_ids,
    mj_part_t &partition_count
){
    mj_scalar_t coordinate_range = max_coordinate - min_coordinate;

    //if there is single point, or if all points are along a line.
    //set initial part to 0 for all.
    if(ZOLTAN2_ABS(coordinate_range) < this->sEpsilon ){
#ifdef HAVE_ZOLTAN2_OMP
#pragma omp parallel for
#endif
        for(mj_lno_t ii = coordinate_begin_index; ii < coordinate_end_index; ++ii){
                mj_part_ids[mj_current_coordinate_permutations[ii]] = 0;
        }
    }
    else{

        //otherwise estimate an initial part for each coordinate.
        //assuming uniform distribution of points.
        mj_scalar_t slice = coordinate_range / partition_count;

#ifdef HAVE_ZOLTAN2_OMP
#pragma omp parallel for
#endif
        for(mj_lno_t ii = coordinate_begin_index; ii < coordinate_end_index; ++ii){

            mj_lno_t iii = mj_current_coordinate_permutations[ii];
            mj_part_t pp = mj_part_t((mj_current_dim_coords[iii] - min_coordinate) / slice);
            mj_part_ids[iii] = 2 * pp;
        }
    }
}


/*! \brief Function that is responsible from 1D partitioning of the given range of coordinates.
 * \param mj_current_dim_coords is 1 dimensional array holding coordinate values.
 * \param imbalanceTolerance is the maximum allowed imbalance ratio.
 * \param current_work_part is the beginning index of concurrentPartCount parts.
 * \param current_concurrent_num_parts is the number of parts whose cut lines will be calculated concurrently.
 * \param current_cut_coordinates is the array holding the coordinates of the cut.
 * \param total_incomplete_cut_count is the number of cut lines whose positions should be calculated.
 * \param num_partitioning_in_current_dim is the vector that holds how many parts each part will be divided into.
 *
 */
template <typename mj_scalar_t, typename mj_lno_t, typename mj_gno_t,
          typename mj_part_t>
void AlgMJ<mj_scalar_t, mj_lno_t, mj_gno_t, mj_part_t>::mj_1D_part(
    mj_scalar_t *mj_current_dim_coords,
    mj_scalar_t used_imbalance_tolerance,
    mj_part_t current_work_part,
    mj_part_t current_concurrent_num_parts,
    mj_scalar_t *current_cut_coordinates,
    mj_part_t total_incomplete_cut_count,
    std::vector <mj_part_t> &num_partitioning_in_current_dim
){


    mj_part_t rectilinear_cut_count = 0;
    mj_scalar_t *temp_cut_coords = current_cut_coordinates;

    Teuchos::MultiJaggedCombinedReductionOp<mj_part_t, mj_scalar_t>
                 *reductionOp = NULL;
    reductionOp = new Teuchos::MultiJaggedCombinedReductionOp
                     <mj_part_t, mj_scalar_t>(
                                 &num_partitioning_in_current_dim ,
                                 current_work_part ,
                                 current_concurrent_num_parts);

    size_t total_reduction_size = 0;
#ifdef HAVE_ZOLTAN2_OMP
#pragma omp parallel shared(total_incomplete_cut_count,  rectilinear_cut_count)
#endif
    {
        int me = 0;
#ifdef HAVE_ZOLTAN2_OMP
        me = omp_get_thread_num();
#endif
        double *my_thread_part_weights = this->thread_part_weights[me];
        mj_scalar_t *my_thread_left_closest = this->thread_cut_left_closest_point[me];
        mj_scalar_t *my_thread_right_closest = this->thread_cut_right_closest_point[me];

#ifdef HAVE_ZOLTAN2_OMP
#pragma omp single
#endif
            {
                //initialize the lower and upper bounds of the cuts.
                mj_part_t next = 0;
                for(mj_part_t i = 0; i < current_concurrent_num_parts; ++i){

                    mj_part_t num_part_in_dim =  num_partitioning_in_current_dim[current_work_part + i];
                    mj_part_t num_cut_in_dim = num_part_in_dim - 1;
                    total_reduction_size += (4 * num_cut_in_dim + 1);

                    for(mj_part_t ii = 0; ii < num_cut_in_dim; ++ii){
                        this->is_cut_line_determined[next] = false;
                        this->cut_lower_bound_coordinates[next] = global_min_max_coord_total_weight[i]; //min coordinate
                        this->cut_upper_bound_coordinates[next] = global_min_max_coord_total_weight[i + current_concurrent_num_parts]; //max coordinate

                        this->cut_upper_bound_weights[next] = global_min_max_coord_total_weight[i + 2 * current_concurrent_num_parts]; //total weight
                        this->cut_lower_bound_weights[next] = 0;

                        if(this->distribute_points_on_cut_lines){
                            this->process_cut_line_weight_to_put_left[next] = 0;
                        }
                        ++next;
                    }
                }
            }

        //no need to have barrier here.
        //pragma omp single have implicit barrier.

        int iteration = 0;
        while (total_incomplete_cut_count != 0){
            iteration += 1;
            //cout << "\niteration:" << iteration  << " ";
            mj_part_t concurrent_cut_shifts = 0;
            size_t total_part_shift = 0;

            for (mj_part_t kk = 0; kk < current_concurrent_num_parts; ++kk){
                mj_part_t num_parts =  -1;
                num_parts =  num_partitioning_in_current_dim[current_work_part + kk];

                mj_part_t num_cuts = num_parts - 1;
                size_t total_part_count = num_parts + size_t (num_cuts) ;
                if (this->my_incomplete_cut_count[kk] > 0){

                    //although isDone shared, currentDone is private and same for all.
                    bool *current_cut_status = this->is_cut_line_determined + concurrent_cut_shifts;
                    double *my_current_part_weights = my_thread_part_weights + total_part_shift;
                    mj_scalar_t *my_current_left_closest = my_thread_left_closest + concurrent_cut_shifts;
                    mj_scalar_t *my_current_right_closest = my_thread_right_closest + concurrent_cut_shifts;

                    mj_part_t conccurent_current_part = current_work_part + kk;
                    mj_lno_t coordinate_begin_index = conccurent_current_part ==0 ? 0: this->part_xadj[conccurent_current_part -1];
                    mj_lno_t coordinate_end_index = this->part_xadj[conccurent_current_part];
                    mj_scalar_t *temp_current_cut_coords = temp_cut_coords + concurrent_cut_shifts;

                    mj_scalar_t min_coord = global_min_max_coord_total_weight[kk];
                    mj_scalar_t max_coord = global_min_max_coord_total_weight[kk + current_concurrent_num_parts];

                    // compute part weights using existing cuts
                    this->mj_1D_part_get_thread_part_weights(
                        total_part_count,
                        num_cuts,
                        max_coord,//globalMinMaxTotal[kk + concurrentPartCount],//maxScalar,
                        min_coord,//globalMinMaxTotal[kk]//minScalar,
                        coordinate_begin_index,
                        coordinate_end_index,
                        mj_current_dim_coords,
                        temp_current_cut_coords,
                        current_cut_status,
                        my_current_part_weights,
                        my_current_left_closest,
                        my_current_right_closest);

                }

                concurrent_cut_shifts += num_cuts;
                total_part_shift += total_part_count;
            }

            //sum up the results of threads
            this->mj_accumulate_thread_results(
                num_partitioning_in_current_dim,
                current_work_part,
                current_concurrent_num_parts);

            //now sum up the results of mpi processors.
#ifdef HAVE_ZOLTAN2_OMP
#pragma omp single
#endif
            {
                if(this->comm->getSize() > 1){
                        reduceAll<int, mj_scalar_t>( *(this->comm), *reductionOp,
                                        total_reduction_size,
                                        this->total_part_weight_left_right_closests,
                                        this->global_total_part_weight_left_right_closests);

                }
                else {
                        memcpy(
                                this->global_total_part_weight_left_right_closests,
                            this->total_part_weight_left_right_closests,
                            total_reduction_size * sizeof(mj_scalar_t));
                }
            }

            //how much cut will be shifted for the next part in the concurrent part calculation.
            mj_part_t cut_shift = 0;

            //how much the concantaneted array will be shifted for the next part in concurrent part calculation.
            size_t tlr_shift = 0;
            for (mj_part_t kk = 0; kk < current_concurrent_num_parts; ++kk){
                mj_part_t num_parts =  num_partitioning_in_current_dim[current_work_part + kk];
                mj_part_t num_cuts = num_parts - 1;
                size_t num_total_part = num_parts + size_t (num_cuts) ;

                //if the cuts of this cut has already been completed.
                //nothing to do for this part.
                //just update the shift amount and proceed.
                if (this->my_incomplete_cut_count[kk] == 0) {
                        cut_shift += num_cuts;
                        tlr_shift += (num_total_part + 2 * num_cuts);
                        continue;
                }

                mj_scalar_t *current_local_part_weights = this->total_part_weight_left_right_closests  + tlr_shift ;
                mj_scalar_t *current_global_tlr = this->global_total_part_weight_left_right_closests + tlr_shift;
                mj_scalar_t *current_global_left_closest_points = current_global_tlr + num_total_part; //left closest points
                mj_scalar_t *current_global_right_closest_points = current_global_tlr + num_total_part + num_cuts; //right closest points
                mj_scalar_t *current_global_part_weights = current_global_tlr;
                bool *current_cut_line_determined = this->is_cut_line_determined + cut_shift;

                mj_scalar_t *current_part_target_weights = this->target_part_weights + cut_shift + kk;
                mj_scalar_t *current_part_cut_line_weight_to_put_left = this->process_cut_line_weight_to_put_left + cut_shift;

                mj_scalar_t min_coordinate = global_min_max_coord_total_weight[kk];
                mj_scalar_t max_coordinate = global_min_max_coord_total_weight[kk + current_concurrent_num_parts];
                mj_scalar_t global_total_weight = global_min_max_coord_total_weight[kk + current_concurrent_num_parts * 2];
                mj_scalar_t *current_cut_lower_bound_weights = this->cut_lower_bound_weights + cut_shift;
                mj_scalar_t *current_cut_upper_weights = this->cut_upper_bound_weights + cut_shift;
                mj_scalar_t *current_cut_upper_bounds = this->cut_upper_bound_coordinates + cut_shift;
                mj_scalar_t *current_cut_lower_bounds = this->cut_lower_bound_coordinates + cut_shift;

                mj_part_t initial_incomplete_cut_count = this->my_incomplete_cut_count[kk];

                // Now compute the new cut coordinates.
                this->mj_get_new_cut_coordinates(
                                num_total_part,
                                num_cuts,
                                max_coordinate,
                                min_coordinate,
                                global_total_weight,
                                used_imbalance_tolerance,
                                current_global_part_weights,
                                current_local_part_weights,
                                current_part_target_weights,
                                current_cut_line_determined,
                                temp_cut_coords + cut_shift,
                                current_cut_upper_bounds,
                                current_cut_lower_bounds,
                                current_global_left_closest_points,
                                current_global_right_closest_points,
                                current_cut_lower_bound_weights,
                                current_cut_upper_weights,
                                this->cut_coordinates_work_array +cut_shift, //new cut coordinates
                                current_part_cut_line_weight_to_put_left,
                                &rectilinear_cut_count,
                                this->my_incomplete_cut_count[kk]);

                cut_shift += num_cuts;
                tlr_shift += (num_total_part + 2 * num_cuts);
                mj_part_t iteration_complete_cut_count = initial_incomplete_cut_count - this->my_incomplete_cut_count[kk];
#ifdef HAVE_ZOLTAN2_OMP
#pragma omp single
#endif
                {
                        total_incomplete_cut_count -= iteration_complete_cut_count;
                }

            }
#ifdef HAVE_ZOLTAN2_OMP
#pragma omp barrier
#pragma omp single
#endif
            {
                //swap the cut coordinates for next iteration.
                mj_scalar_t *t = temp_cut_coords;
                temp_cut_coords = this->cut_coordinates_work_array;
                this->cut_coordinates_work_array = t;
            }
        }

        // Needed only if keep_cuts; otherwise can simply swap array pointers
        // cutCoordinates and cutCoordinatesWork.
        // (at first iteration, cutCoordinates == cutCoorindates_tmp).
        // computed cuts must be in cutCoordinates.
        if (current_cut_coordinates != temp_cut_coords){
#ifdef HAVE_ZOLTAN2_OMP
#pragma omp single
#endif
                {
                        mj_part_t next = 0;
                        for(mj_part_t i = 0; i < current_concurrent_num_parts; ++i){
                                mj_part_t num_parts = -1;
                                num_parts = num_partitioning_in_current_dim[current_work_part + i];
                                mj_part_t num_cuts = num_parts - 1;

                                for(mj_part_t ii = 0; ii < num_cuts; ++ii){
                                        current_cut_coordinates[next + ii] = temp_cut_coords[next + ii];
                                }
                                next += num_cuts;
                        }
                }

#ifdef HAVE_ZOLTAN2_OMP
#pragma omp single
#endif
            {
                this->cut_coordinates_work_array = temp_cut_coords;
            }
        }
    }
    delete reductionOp;
}


/*! \brief Function that calculates the weights of each part according to given part cut coordinates.
 * Function is called inside the parallel region. Thread specific work arrays are provided
 * as function parameter.
 *
 * \param total_part_count is the sum of number of cutlines and number of parts. Simply it is 2*P - 1.
 * \param num_cuts is the number of cut lines. P - 1.
 * \param max_coord is the maximum coordinate in the part.
 * \param min_coord is the min coordinate in the part.
 * \param coordinate_begin_index is the index of the first coordinate in current part.
 * \param coordinate_end_index is the index of the last coordinate in current part.
 * \param mj_current_dim_coords is 1 dimensional array holding coordinate values.
 *
 * \param temp_current_cut_coords is the array holding the coordinates of each cut line. Sized P - 1.
 * \param current_cut_status is the boolean array to determine if the correct position for a cut line is found.
 * \param my_current_part_weights is the array holding the part weights for the calling thread.
 * \param my_current_left_closest is the array holding the coordinate of the closest points to the cut lines from left for the calling thread..
 * \param my_current_right_closest is the array holding the coordinate of the closest points to the cut lines from right for the calling thread.
 * \param partIds is the array that holds the part ids of the coordinates
 */
template <typename mj_scalar_t, typename mj_lno_t, typename mj_gno_t,
          typename mj_part_t>
void AlgMJ<mj_scalar_t, mj_lno_t, mj_gno_t, mj_part_t>::mj_1D_part_get_thread_part_weights(
    size_t total_part_count,
    mj_part_t num_cuts,
    mj_scalar_t max_coord,
    mj_scalar_t min_coord,
    mj_lno_t coordinate_begin_index,
    mj_lno_t coordinate_end_index,
    mj_scalar_t *mj_current_dim_coords,
    mj_scalar_t *temp_current_cut_coords,
    bool *current_cut_status,
    double *my_current_part_weights,
    mj_scalar_t *my_current_left_closest,
    mj_scalar_t *my_current_right_closest){

        // initializations for part weights, left/right closest
        for (size_t i = 0; i < total_part_count; ++i){
                my_current_part_weights[i] = 0;
        }

        //initialize the left and right closest coordinates
        //to their max value.
        for(mj_part_t i = 0; i < num_cuts; ++i){
                my_current_left_closest[i] = min_coord - 1;
                my_current_right_closest[i] = max_coord + 1;
        }
        //mj_lno_t comparison_count = 0;
        mj_scalar_t minus_EPSILON = -this->sEpsilon;
#ifdef HAVE_ZOLTAN2_OMP
        //no need for the barrier as all threads uses their local memories.
        //dont change the static scheduling here, as it is assumed when the new
        //partitions are created later.
#pragma omp for
#endif
        for (mj_lno_t ii = coordinate_begin_index; ii < coordinate_end_index; ++ii){
                int i = this->coordinate_permutations[ii];

                //the accesses to assigned_part_ids are thread safe
                //since each coordinate is assigned to only a single thread.
                mj_part_t j = this->assigned_part_ids[i] / 2;

                if(j >= num_cuts){
                        j = num_cuts - 1;
                }

                mj_part_t lower_cut_index = 0;
                mj_part_t upper_cut_index = num_cuts - 1;

                mj_scalar_t w = this->mj_uniform_weights[0]? 1:this->mj_weights[0][i];
                bool is_inserted = false;
                bool is_on_left_of_cut = false;
                bool is_on_right_of_cut = false;
                mj_part_t last_compared_part = -1;

                mj_scalar_t coord = mj_current_dim_coords[i];

                while(upper_cut_index >= lower_cut_index)
                {
                        //comparison_count++;
                        last_compared_part = -1;
                        is_on_left_of_cut = false;
                        is_on_right_of_cut = false;
                        mj_scalar_t cut = temp_current_cut_coords[j];
                        mj_scalar_t distance_to_cut = coord - cut;
                        mj_scalar_t abs_distance_to_cut = ZOLTAN2_ABS(distance_to_cut);

                        //if it is on the line.
                        if(abs_distance_to_cut < this->sEpsilon){

                                my_current_part_weights[j * 2 + 1] += w;
                                this->assigned_part_ids[i] = j * 2 + 1;

                                //assign left and right closest point to cut as the point is on the cut.
                                my_current_left_closest[j] = coord;
                                my_current_right_closest[j] = coord;
                                //now we need to check if there are other cuts on the same cut coordinate.
                                //if there are, then we add the weight of the cut to all cuts in the same coordinate.
                                mj_part_t kk = j + 1;
                                while(kk < num_cuts){
                                        // Needed when cuts shared the same position
                                        distance_to_cut =ZOLTAN2_ABS(temp_current_cut_coords[kk] - cut);
                                        if(distance_to_cut < this->sEpsilon){
                                                my_current_part_weights[2 * kk + 1] += w;
                                                my_current_left_closest[kk] = coord;
                                                my_current_right_closest[kk] = coord;
                                                kk++;
                                        }
                                        else{
                                                //cut is far away.
                                                //just check the left closest point for the next cut.
                                                if(coord - my_current_left_closest[kk] > this->sEpsilon){
                                                        my_current_left_closest[kk] = coord;
                                                }
                                                break;
                                        }
                                }


                                kk = j - 1;
                                //continue checking for the cuts on the left if they share the same coordinate.
                                while(kk >= 0){
                                        distance_to_cut =ZOLTAN2_ABS(temp_current_cut_coords[kk] - cut);
                                        if(distance_to_cut < this->sEpsilon){
                                                my_current_part_weights[2 * kk + 1] += w;
                                                //try to write the partId as the leftmost cut.
                                                this->assigned_part_ids[i] = kk * 2 + 1;
                                                my_current_left_closest[kk] = coord;
                                                my_current_right_closest[kk] = coord;
                                                kk--;
                                        }
                                        else{
                                                //if cut is far away on the left of the point.
                                                //then just compare for right closest point.
                                                if(my_current_right_closest[kk] - coord > this->sEpsilon){
                                                        my_current_right_closest[kk] = coord;
                                                }
                                                break;
                                        }
                                }

                                is_inserted = true;
                                break;
                        }
                        else {
                                //if point is on the left of the cut.
                                if (distance_to_cut < 0) {
                                        bool _break = false;
                                        if(j > 0){
                                                //check distance to the cut on the left the current cut compared.
                                                //if point is on the right, then we find the part of the point.
                                                mj_scalar_t distance_to_next_cut = coord - temp_current_cut_coords[j - 1];
                                                if(distance_to_next_cut > this->sEpsilon){
                                                        _break = true;
                                                }
                                        }
                                        //if point is not on the right of the next cut, then
                                        //set the upper bound to this cut.
                                        upper_cut_index = j - 1;
                                        //set the last part, and mark it as on the left of the last part.
                                        is_on_left_of_cut = true;
                                        last_compared_part = j;
                                        if(_break) break;
                                }
                                else {
                                        //if point is on the right of the cut.
                                        bool _break = false;
                                        if(j < num_cuts - 1){
                                                //check distance to the cut on the left the current cut compared.
                                                //if point is on the right, then we find the part of the point.
                                                mj_scalar_t distance_to_next_cut = coord - temp_current_cut_coords[j + 1];
                                                if(distance_to_next_cut < minus_EPSILON){
                         _break = true;
                     }
                                        }

                                        //if point is not on the left of the next cut, then
                                        //set the upper bound to this cut.
                                        lower_cut_index = j + 1;
                                        //set the last part, and mark it as on the right of the last part.
                                        is_on_right_of_cut = true;
                                        last_compared_part = j;
                                        if(_break) break;
                                }
                        }

                        j = (upper_cut_index + lower_cut_index) / 2;
                }
                if(!is_inserted){
                        if(is_on_right_of_cut){

                                //add it to the right of the last compared part.
                                my_current_part_weights[2 * last_compared_part + 2] += w;
                                this->assigned_part_ids[i] = 2 * last_compared_part + 2;

                                //update the right closest point of last compared cut.
                                if(my_current_right_closest[last_compared_part] - coord > this->sEpsilon){
                                        my_current_right_closest[last_compared_part] = coord;
                                }
                                //update the left closest point of the cut on the right of the last compared cut.
                                if(last_compared_part+1 < num_cuts){

                                        if(coord - my_current_left_closest[last_compared_part + 1] > this->sEpsilon){
                                                my_current_left_closest[last_compared_part + 1] = coord;
                                        }
                                }

                        }
                        else if(is_on_left_of_cut){

                                //add it to the left of the last compared part.
                                my_current_part_weights[2 * last_compared_part] += w;
                                this->assigned_part_ids[i] = 2 * last_compared_part;


                                //update the left closest point of last compared cut.
                                if(coord - my_current_left_closest[last_compared_part] > this->sEpsilon){
                                        my_current_left_closest[last_compared_part] = coord;
                                }

                                //update the right closest point of the cut on the left of the last compared cut.
                                if(last_compared_part-1 >= 0){
                                        if(my_current_right_closest[last_compared_part -1] - coord > this->sEpsilon){
                                                my_current_right_closest[last_compared_part -1] = coord;
                                        }
                                }
                        }
                }
        }

        // prefix sum computation.
        //we need prefix sum for each part to determine cut positions.
        for (size_t i = 1; i < total_part_count; ++i){
                // check for cuts sharing the same position; all cuts sharing a position
                // have the same weight == total weight for all cuts sharing the position.
                // don't want to accumulate that total weight more than once.
                if(i % 2 == 0 && i > 1 && i < total_part_count - 1 &&
                                ZOLTAN2_ABS(temp_current_cut_coords[i / 2] - temp_current_cut_coords[i /2 - 1])
                < this->sEpsilon){
                        //i % 2 = 0 when part i represents the cut coordinate.
                        //if it is a cut, and if the next cut also have the same coordinate, then
                        //dont addup.
                        my_current_part_weights[i] = my_current_part_weights[i-2];
                        continue;
                }
                //otherwise do the prefix sum.
                my_current_part_weights[i] += my_current_part_weights[i-1];
        }
}


/*! \brief Function that reduces the result of multiple threads
 * for left and right closest points and part weights in a single mpi process.
 *
 * \param num_partitioning_in_current_dim is the vector that holds the number of cut lines in current dimension for each part.
 * \param current_work_part holds the index of the first part (important when concurrent parts are used.)
 * \param current_concurrent_num_parts is the number of parts whose cut lines will be calculated concurrently.
 */
template <typename mj_scalar_t, typename mj_lno_t, typename mj_gno_t,
          typename mj_part_t>
void AlgMJ<mj_scalar_t, mj_lno_t, mj_gno_t, mj_part_t>::mj_accumulate_thread_results(
    const std::vector <mj_part_t> &num_partitioning_in_current_dim,
    mj_part_t current_work_part,
    mj_part_t current_concurrent_num_parts){

#ifdef HAVE_ZOLTAN2_OMP
        //needs barrier here, as it requires all threads to finish mj_1D_part_get_thread_part_weights
        //using parallel region here reduces the performance because of the cache invalidates.
#pragma omp barrier
#pragma omp single
#endif
        {
                size_t tlr_array_shift = 0;
                mj_part_t cut_shift = 0;

                //iterate for all concurrent parts to find the left and right closest points in the process.
                for(mj_part_t i = 0; i < current_concurrent_num_parts; ++i){

                        mj_part_t num_parts_in_part =  num_partitioning_in_current_dim[current_work_part + i];
                        mj_part_t num_cuts_in_part = num_parts_in_part - 1;
                        size_t num_total_part_in_part = num_parts_in_part + size_t (num_cuts_in_part) ;

                        //iterate for cuts in a single part.
                        for(mj_part_t ii = 0; ii < num_cuts_in_part ; ++ii){
                                mj_part_t next = tlr_array_shift + ii;
                                mj_part_t cut_index = cut_shift + ii;
                                if(this->is_cut_line_determined[cut_index]) continue;
                                mj_scalar_t left_closest_in_process = this->thread_cut_left_closest_point[0][cut_index],
                                                right_closest_in_process = this->thread_cut_right_closest_point[0][cut_index];

                                //find the closest points from left and right for the cut in the process.
                                for (int j = 1; j < this->num_threads; ++j){
                                        if (this->thread_cut_right_closest_point[j][cut_index] < right_closest_in_process ){
                                                right_closest_in_process = this->thread_cut_right_closest_point[j][cut_index];
                                        }
                                        if (this->thread_cut_left_closest_point[j][cut_index] > left_closest_in_process ){
                                                left_closest_in_process = this->thread_cut_left_closest_point[j][cut_index];
                                        }
                                }
                                //store the left and right closes points.
                                this->total_part_weight_left_right_closests[num_total_part_in_part +
                                                                            next] = left_closest_in_process;
                                this->total_part_weight_left_right_closests[num_total_part_in_part +
                                                                            num_cuts_in_part + next] = right_closest_in_process;
                        }
                        //set the shift position in the arrays
                        tlr_array_shift += (num_total_part_in_part + 2 * num_cuts_in_part);
                        cut_shift += num_cuts_in_part;
                }

                tlr_array_shift = 0;
                cut_shift = 0;
                size_t total_part_array_shift = 0;

                //iterate for all concurrent parts to find the total weight in the process.
                for(mj_part_t i = 0; i < current_concurrent_num_parts; ++i){

                        mj_part_t num_parts_in_part =  num_partitioning_in_current_dim[current_work_part + i];
                        mj_part_t num_cuts_in_part = num_parts_in_part - 1;
                        size_t num_total_part_in_part = num_parts_in_part + size_t (num_cuts_in_part) ;

                        for(size_t j = 0; j < num_total_part_in_part; ++j){

                                mj_part_t cut_ind = j / 2 + cut_shift;

                                //need to check j !=  num_total_part_in_part - 1
                                                // which is same as j/2 != num_cuts_in_part.
                                //we cannot check it using cut_ind, because of the concurrent part concantanetion.
                                if(j !=  num_total_part_in_part - 1 && this->is_cut_line_determined[cut_ind]) continue;
                                double pwj = 0;
                                for (int k = 0; k < this->num_threads; ++k){
                                        pwj += this->thread_part_weights[k][total_part_array_shift + j];
                                }
                                //size_t jshift = j % total_part_count + i * (total_part_count + 2 * noCuts);
                                this->total_part_weight_left_right_closests[tlr_array_shift + j] = pwj;
                        }
                        cut_shift += num_cuts_in_part;
                        tlr_array_shift += num_total_part_in_part + 2 * num_cuts_in_part;
                        total_part_array_shift += num_total_part_in_part;
                }
        }
        //the other threads needs to wait here.
        //but we don't need a pragma omp barrier.
        //as omp single has already have implicit barrier.
}


/*! \brief
 * Function that calculates the next pivot position,
 * according to given coordinates of upper bound and lower bound, the weights at upper and lower bounds, and the expected weight.
 * \param cut_upper_bound is the upper bound coordinate of the cut.
 * \param cut_lower_bound is the lower bound coordinate of the cut.
 * \param cut_upper_weight is the weights at the upper bound of the cut.
 * \param cut_lower_weight is the weights at the lower bound of the cut.
 * \param expected_weight is the expected weight that should be placed on the left of the cut line.
 */
template <typename mj_scalar_t, typename mj_lno_t, typename mj_gno_t,
          typename mj_part_t>
void AlgMJ<mj_scalar_t, mj_lno_t, mj_gno_t, mj_part_t>::mj_calculate_new_cut_position (
        mj_scalar_t cut_upper_bound,
    mj_scalar_t cut_lower_bound,
    mj_scalar_t cut_upper_weight,
    mj_scalar_t cut_lower_weight,
    mj_scalar_t expected_weight,
    mj_scalar_t &new_cut_position){

    if(ZOLTAN2_ABS(cut_upper_bound - cut_lower_bound) < this->sEpsilon){
        new_cut_position = cut_upper_bound; //or lower bound does not matter.
    }


    if(ZOLTAN2_ABS(cut_upper_weight - cut_lower_weight) < this->sEpsilon){
        new_cut_position = cut_lower_bound;
    }

    mj_scalar_t coordinate_range = (cut_upper_bound - cut_lower_bound);
    mj_scalar_t weight_range = (cut_upper_weight - cut_lower_weight);
    mj_scalar_t my_weight_diff = (expected_weight - cut_lower_weight);

    mj_scalar_t required_shift = (my_weight_diff / weight_range);
    int scale_constant = 20;
    int shiftint= int (required_shift * scale_constant);
    if (shiftint == 0) shiftint = 1;
    required_shift = mj_scalar_t (shiftint) / scale_constant;
    new_cut_position = coordinate_range * required_shift + cut_lower_bound;
}


/*! \brief Function that determines the permutation indices of the coordinates.
 * \param num_parts is the number of parts.
 * \param mj_current_dim_coords is 1 dimensional array holding the coordinate values.
 * \param current_concurrent_cut_coordinate is 1 dimensional array holding the cut coordinates.
 * \param coordinate_begin is the start index of the given partition on partitionedPointPermutations.
 * \param coordinate_end is the end index of the given partition on partitionedPointPermutations.
 * \param used_local_cut_line_weight_to_left holds how much weight of the coordinates on the cutline should be put on left side.
 * \param used_thread_part_weight_work is the two dimensional array holding the weight of parts for each thread. Assumes there are 2*P - 1 parts (cut lines are seperate parts).
 * \param out_part_xadj is the indices of coordinates calculated for the partition on next dimension.
 */
template <typename mj_scalar_t, typename mj_lno_t, typename mj_gno_t,
          typename mj_part_t>
void AlgMJ<mj_scalar_t, mj_lno_t, mj_gno_t, mj_part_t>::mj_create_new_partitions(
    mj_part_t num_parts,
    mj_scalar_t *mj_current_dim_coords,
    mj_scalar_t *current_concurrent_cut_coordinate,
    mj_lno_t coordinate_begin,
    mj_lno_t coordinate_end,
    mj_scalar_t *used_local_cut_line_weight_to_left,
    double **used_thread_part_weight_work,
    mj_lno_t *out_part_xadj){

        mj_part_t num_cuts = num_parts - 1;

#ifdef HAVE_ZOLTAN2_OMP
#pragma omp parallel
#endif
        {
                int me = 0;
#ifdef HAVE_ZOLTAN2_OMP
                me = omp_get_thread_num();
#endif

                mj_lno_t *thread_num_points_in_parts = this->thread_point_counts[me];
                mj_scalar_t *my_local_thread_cut_weights_to_put_left = NULL;

                //now if the rectilinear partitioning is allowed we decide how
                //much weight each thread should put to left and right.
                if (this->distribute_points_on_cut_lines){
                        my_local_thread_cut_weights_to_put_left = this->thread_cut_line_weight_to_put_left[me];
                        // this for assumes the static scheduling in mj_1D_part calculation.
#ifdef HAVE_ZOLTAN2_OMP
#pragma omp for
#endif
                        for (mj_part_t i = 0; i < num_cuts; ++i){
                                //the left to be put on the left of the cut.
                                mj_scalar_t left_weight = used_local_cut_line_weight_to_left[i];
                                for(int ii = 0; ii < this->num_threads; ++ii){
                                        if(left_weight > this->sEpsilon){
                                                //the weight of thread ii on cut.
                                                mj_scalar_t thread_ii_weight_on_cut = used_thread_part_weight_work[ii][i * 2 + 1] - used_thread_part_weight_work[ii][i * 2 ];
                                                if(thread_ii_weight_on_cut < left_weight){
                                                        //if left weight is bigger than threads weight on cut.
                                                        this->thread_cut_line_weight_to_put_left[ii][i] = thread_ii_weight_on_cut;
                                                }
                                                else {
                                                        //if thread's weight is bigger than space, then put only a portion.
                                                        this->thread_cut_line_weight_to_put_left[ii][i] = left_weight ;
                                                }
                                                left_weight -= thread_ii_weight_on_cut;
                                        }
                                        else {
                                                this->thread_cut_line_weight_to_put_left[ii][i] = 0;
                                        }
                                }
                        }

                        if(num_cuts > 0){
                                //this is a special case. If cutlines share the same coordinate, their weights are equal.
                                //we need to adjust the ratio for that.
                                for (mj_part_t i = num_cuts - 1; i > 0 ; --i){
                                        if(ZOLTAN2_ABS(current_concurrent_cut_coordinate[i] - current_concurrent_cut_coordinate[i -1]) < this->sEpsilon){
                                                my_local_thread_cut_weights_to_put_left[i] -= my_local_thread_cut_weights_to_put_left[i - 1] ;
                                        }
                                        my_local_thread_cut_weights_to_put_left[i] = int ((my_local_thread_cut_weights_to_put_left[i] + LEAST_SIGNIFICANCE) * SIGNIFICANCE_MUL)
                                                                / mj_scalar_t(SIGNIFICANCE_MUL);
                                }
                        }
                }

                for(mj_part_t ii = 0; ii < num_parts; ++ii){
                        thread_num_points_in_parts[ii] = 0;
                }


#ifdef HAVE_ZOLTAN2_OMP
                //dont change static scheduler. the static partitioner used later as well.
#pragma omp for
#endif
                for (mj_lno_t ii = coordinate_begin; ii < coordinate_end; ++ii){

                        mj_lno_t coordinate_index = this->coordinate_permutations[ii];
                        mj_scalar_t coordinate_weight = this->mj_uniform_weights[0]? 1:this->mj_weights[0][coordinate_index];
                        mj_part_t coordinate_assigned_place = this->assigned_part_ids[coordinate_index];
                        mj_part_t coordinate_assigned_part = coordinate_assigned_place / 2;
                        if(coordinate_assigned_place % 2 == 1){
                                //if it is on the cut.
                                if(this->distribute_points_on_cut_lines
                                                && my_local_thread_cut_weights_to_put_left[coordinate_assigned_part] > this->sEpsilon){
                                        //if the rectilinear partitioning is allowed,
                                        //and the thread has still space to put on the left of the cut
                                        //then thread puts the vertex to left.
                                        my_local_thread_cut_weights_to_put_left[coordinate_assigned_part] -= coordinate_weight;
                                        //if putting the vertex to left increased the weight more than expected.
                                        //and if the next cut is on the same coordinate,
                                        //then we need to adjust how much weight next cut puts to its left as well,
                                        //in order to take care of the imbalance.
                                        if(my_local_thread_cut_weights_to_put_left[coordinate_assigned_part] < 0
                                                        && coordinate_assigned_part < num_cuts - 1
                                                        && ZOLTAN2_ABS(current_concurrent_cut_coordinate[coordinate_assigned_part+1] -
                                                                        current_concurrent_cut_coordinate[coordinate_assigned_part]) < this->sEpsilon){
                                                my_local_thread_cut_weights_to_put_left[coordinate_assigned_part + 1] += my_local_thread_cut_weights_to_put_left[coordinate_assigned_part];
                                        }
                                        ++thread_num_points_in_parts[coordinate_assigned_part];
                                        this->assigned_part_ids[coordinate_index] = coordinate_assigned_part;
                                }
                                else{
                                        //if there is no more space on the left, put the coordinate to the right of the cut.
                                        ++coordinate_assigned_part;
                                        //this while loop is necessary when a line is partitioned into more than 2 parts.
                                        while(this->distribute_points_on_cut_lines &&
                                                        coordinate_assigned_part < num_cuts){
                                                //traverse all the cut lines having the same partitiong
                                                if(ZOLTAN2_ABS(current_concurrent_cut_coordinate[coordinate_assigned_part] -
                                                                current_concurrent_cut_coordinate[coordinate_assigned_part - 1])
                                                                < this->sEpsilon){
                                                        //if line has enough space on left, put it there.
                                                        if(my_local_thread_cut_weights_to_put_left[coordinate_assigned_part] >
                                                        this->sEpsilon &&
                                                        my_local_thread_cut_weights_to_put_left[coordinate_assigned_part] >=
                                                        ZOLTAN2_ABS(my_local_thread_cut_weights_to_put_left[coordinate_assigned_part] - coordinate_weight)){
                                                                my_local_thread_cut_weights_to_put_left[coordinate_assigned_part] -= coordinate_weight;
                                                                //Again if it put too much on left of the cut,
                                                                //update how much the next cut sharing the same coordinate will put to its left.
                                                                if(my_local_thread_cut_weights_to_put_left[coordinate_assigned_part] < 0 &&
                                                                                coordinate_assigned_part < num_cuts - 1 &&
                                                                                ZOLTAN2_ABS(current_concurrent_cut_coordinate[coordinate_assigned_part+1] -
                                                                                                current_concurrent_cut_coordinate[coordinate_assigned_part]) < this->sEpsilon){
                                                                        my_local_thread_cut_weights_to_put_left[coordinate_assigned_part + 1] += my_local_thread_cut_weights_to_put_left[coordinate_assigned_part];
                                                                }
                                                                break;
                                                        }
                                                }
                                                else {
                                                        break;
                                                }
                                                ++coordinate_assigned_part;
                                        }
                                        ++thread_num_points_in_parts[coordinate_assigned_part];
                                        this->assigned_part_ids[coordinate_index] = coordinate_assigned_part;
                                }
                        }
                        else {
                                //if it is already assigned to a part, then just put it to the corresponding part.
                                ++thread_num_points_in_parts[coordinate_assigned_part];
                                this->assigned_part_ids[coordinate_index] = coordinate_assigned_part;
                        }
                }



                //now we calculate where each thread will write in new_coordinate_permutations array.
                //first we find the out_part_xadj, by marking the begin and end points of each part found.
                //the below loop find the number of points in each part, and writes it to out_part_xadj
#ifdef HAVE_ZOLTAN2_OMP
#pragma omp for
#endif
                for(mj_part_t j = 0; j < num_parts; ++j){
                        mj_lno_t num_points_in_part_j_upto_thread_i = 0;
                        for (int i = 0; i < this->num_threads; ++i){
                                mj_lno_t thread_num_points_in_part_j = this->thread_point_counts[i][j];
                                //prefix sum to thread point counts, so that each will have private space to write.
                                this->thread_point_counts[i][j] = num_points_in_part_j_upto_thread_i;
                                num_points_in_part_j_upto_thread_i += thread_num_points_in_part_j;

                        }
                        out_part_xadj[j] = num_points_in_part_j_upto_thread_i;// + prev2; //+ coordinateBegin;
                }

                //now we need to do a prefix sum to out_part_xadj[j], to point begin and end of each part.
#ifdef HAVE_ZOLTAN2_OMP
#pragma omp single
#endif
                {
                        //perform prefix sum for num_points in parts.
                        for(mj_part_t j = 1; j < num_parts; ++j){
                                out_part_xadj[j] += out_part_xadj[j - 1];
                        }
                }

                //shift the num points in threads thread to obtain the
                //beginning index of each thread's private space.
                for(mj_part_t j = 1; j < num_parts; ++j){
                        thread_num_points_in_parts[j] += out_part_xadj[j - 1] ;
                }


                //now thread gets the coordinate and writes the index of coordinate to the permutation array
                //using the part index we calculated.
#ifdef HAVE_ZOLTAN2_OMP
#pragma omp for
#endif
                for (mj_lno_t ii = coordinate_begin; ii < coordinate_end; ++ii){
                        mj_lno_t i = this->coordinate_permutations[ii];
                        mj_part_t p =  this->assigned_part_ids[i];
                        this->new_coordinate_permutations[coordinate_begin +
                                                          thread_num_points_in_parts[p]++] = i;
                }
        }
}



/*! \brief Function that calculates the new coordinates for the cut lines. Function is called inside the parallel region.
 *
 * \param num_total_part is the sum of number of cutlines and number of parts. Simply it is 2*P - 1.
 * \param num_cuts is the number of cut lines. P - 1.
 * \param max_coordinate is the maximum coordinate in the current range of coordinates and in the current dimension.
 * \param min_coordinate is the maximum coordinate in the current range of coordinates and in the current dimension.
 * \param global_total_weight is the global total weight in the current range of coordinates.
 * \param used_imbalance_tolerance is the maximum allowed imbalance ratio.
 *
 *
 * \param current_global_part_weights is the array holding the weight of parts. Assumes there are 2*P - 1 parts (cut lines are seperate parts).
 * \param current_local_part_weights is the local totalweight of the processor.
 * \param current_part_target_weights are the desired cumulative part ratios, sized P.
 * \param current_cut_line_determined is the boolean array to determine if the correct position for a cut line is found.
 *
 * \param current_cut_coordinates is the array holding the coordinates of each cut line. Sized P - 1.
 * \param current_cut_upper_bounds is the array holding the upper bound coordinate for each cut line. Sized P - 1.
 * \param current_cut_lower_bounds is the array holding the lower bound coordinate for each cut line. Sized P - 1.
 * \param current_global_left_closest_points is the array holding the closest points to the cut lines from left.
 * \param current_global_right_closest_points is the array holding the closest points to the cut lines from right.
 * \param current_cut_lower_bound_weights is the array holding the weight of the parts at the left of lower bound coordinates.
 * \param current_cut_upper_weights is the array holding the weight of the parts at the left of upper bound coordinates.
 * \param new_current_cut_coordinates is the work array, sized P - 1.
 *
 * \param current_part_cut_line_weight_ratio holds how much weight of the coordinates on the cutline should be put on left side.
 * \param rectilinear_cut_count is the count of cut lines whose balance can be achived via distributing the points in same coordinate to different parts.
 * \param my_num_incomplete_cut is the number of cutlines whose position has not been determined yet. For K > 1 it is the count in a single part (whose cut lines are determined).
 */
template <typename mj_scalar_t, typename mj_lno_t, typename mj_gno_t,
          typename mj_part_t>
void AlgMJ<mj_scalar_t, mj_lno_t, mj_gno_t, mj_part_t>::mj_get_new_cut_coordinates(
                const size_t &num_total_part,
                const mj_part_t &num_cuts,
                const mj_scalar_t &max_coordinate,
                const mj_scalar_t &min_coordinate,
                const mj_scalar_t &global_total_weight,
                const mj_scalar_t &used_imbalance_tolerance,
                mj_scalar_t * current_global_part_weights,
                const mj_scalar_t * current_local_part_weights,
                const mj_scalar_t *current_part_target_weights,
                bool *current_cut_line_determined,
                mj_scalar_t *current_cut_coordinates,
                mj_scalar_t *current_cut_upper_bounds,
                mj_scalar_t *current_cut_lower_bounds,
                mj_scalar_t *current_global_left_closest_points,
                mj_scalar_t *current_global_right_closest_points,
                mj_scalar_t * current_cut_lower_bound_weights,
                mj_scalar_t * current_cut_upper_weights,
                mj_scalar_t *new_current_cut_coordinates,
                mj_scalar_t *current_part_cut_line_weight_to_put_left,
                mj_part_t *rectilinear_cut_count,
                mj_part_t &my_num_incomplete_cut){

        //seen weight in the part
        mj_scalar_t seen_weight_in_part = 0;
        //expected weight for part.
        mj_scalar_t expected_weight_in_part = 0;
        //imbalance for the left and right side of the cut.
        mj_scalar_t imbalance_on_left = 0, imbalance_on_right = 0;


#ifdef HAVE_ZOLTAN2_OMP
#pragma omp for
#endif
        for (mj_part_t i = 0; i < num_cuts; i++){
                //if left and right closest points are not set yet,
                //set it to the cut itself.
                if(min_coordinate - current_global_left_closest_points[i] > this->sEpsilon)
                        current_global_left_closest_points[i] = current_cut_coordinates[i];
                if(current_global_right_closest_points[i] - max_coordinate > this->sEpsilon)
                        current_global_right_closest_points[i] = current_cut_coordinates[i];

        }
#ifdef HAVE_ZOLTAN2_OMP
#pragma omp for
#endif
        for (mj_part_t i = 0; i < num_cuts; i++){

                if(this->distribute_points_on_cut_lines){
                        //init the weight on the cut.
                        this->global_rectilinear_cut_weight[i] = 0;
                        this->process_rectilinear_cut_weight[i] = 0;
                }
                //if already determined at previous iterations,
                //then just write the coordinate to new array, and proceed.
                if(current_cut_line_determined[i]) {
                        new_current_cut_coordinates[i] = current_cut_coordinates[i];
                        continue;
                }

                //current weight of the part at the left of the cut line.
                seen_weight_in_part = current_global_part_weights[i * 2];

                /*
                cout << "seen_weight_in_part:" << i << " is "<< seen_weight_in_part << endl;
                cout << "\tcut:" << current_cut_coordinates[i]
                       << " current_cut_lower_bounds:" << current_cut_lower_bounds[i]
               << " current_cut_upper_bounds:" << current_cut_upper_bounds[i] << endl;
               */
                //expected ratio
                expected_weight_in_part = current_part_target_weights[i];
                //leftImbalance = imbalanceOf(seenW, globalTotalWeight, expected);
                imbalance_on_left = imbalanceOf2(seen_weight_in_part, expected_weight_in_part);
                //rightImbalance = imbalanceOf(globalTotalWeight - seenW, globalTotalWeight, 1 - expected);
                imbalance_on_right = imbalanceOf2(global_total_weight - seen_weight_in_part, global_total_weight - expected_weight_in_part);

                bool is_left_imbalance_valid = ZOLTAN2_ABS(imbalance_on_left) - used_imbalance_tolerance < this->sEpsilon ;
                bool is_right_imbalance_valid = ZOLTAN2_ABS(imbalance_on_right) - used_imbalance_tolerance < this->sEpsilon;

                //if the cut line reaches to desired imbalance.
                if(is_left_imbalance_valid && is_right_imbalance_valid){
                        current_cut_line_determined[i] = true;
#ifdef HAVE_ZOLTAN2_OMP
#pragma omp atomic
#endif
                        my_num_incomplete_cut -= 1;
                        new_current_cut_coordinates [i] = current_cut_coordinates[i];
                        continue;
                }
                else if(imbalance_on_left < 0){
                        //if left imbalance < 0 then we need to move the cut to right.

                        if(this->distribute_points_on_cut_lines){
                                //if it is okay to distribute the coordinate on
                                //the same coordinate to left and right.
                                //then check if we can reach to the target weight by including the
                                //coordinates in the part.
                                if (current_global_part_weights[i * 2 + 1] == expected_weight_in_part){
                                        //if it is we are done.
                                        current_cut_line_determined[i] = true;
#ifdef HAVE_ZOLTAN2_OMP
#pragma omp atomic
#endif
                                        my_num_incomplete_cut -= 1;

                                        //then assign everything on the cut to the left of the cut.
                                        new_current_cut_coordinates [i] = current_cut_coordinates[i];

                                        //for this cut all the weight on cut will be put to left.

                                        current_part_cut_line_weight_to_put_left[i] = current_local_part_weights[i * 2 + 1] - current_local_part_weights[i * 2];
                                        continue;
                                }
                                else if (current_global_part_weights[i * 2 + 1] > expected_weight_in_part){

                                        //if the weight is larger than the expected weight,
                                        //then we need to distribute some points to left, some to right.
                                        current_cut_line_determined[i] = true;
#ifdef HAVE_ZOLTAN2_OMP
#pragma omp atomic
#endif
                                        *rectilinear_cut_count += 1;
                                        //increase the num cuts to be determined with rectilinear partitioning.

#ifdef HAVE_ZOLTAN2_OMP
#pragma omp atomic
#endif
                                        my_num_incomplete_cut -= 1;
                                        new_current_cut_coordinates [i] = current_cut_coordinates[i];
                                        this->process_rectilinear_cut_weight[i] = current_local_part_weights[i * 2 + 1] -
                                                        current_local_part_weights[i * 2];
                                        continue;
                                }
                        }
                        //we need to move further right,so set lower bound to current line, and shift it to the closes point from right.
                        current_cut_lower_bounds[i] = current_global_right_closest_points[i];
                        //set the lower bound weight to the weight we have seen.
                        current_cut_lower_bound_weights[i] = seen_weight_in_part;

                        //compare the upper bound with what has been found in the last iteration.
                        //we try to make more strict bounds for the cut here.
                        for (mj_part_t ii = i + 1; ii < num_cuts ; ++ii){
                                mj_scalar_t p_weight = current_global_part_weights[ii * 2];
                                mj_scalar_t line_weight = current_global_part_weights[ii * 2 + 1];

                                if(p_weight >= expected_weight_in_part){
                                        //if a cut on the right has the expected weight, then we found
                                        //our cut position. Set up and low coordiantes to this new cut coordinate.
                                        //but we need one more iteration to finalize the cut position,
                                        //as wee need to update the part ids.
                                        if(p_weight == expected_weight_in_part){
                                                current_cut_upper_bounds[i] = current_cut_coordinates[ii];
                                                current_cut_upper_weights[i] = p_weight;
                                                current_cut_lower_bounds[i] = current_cut_coordinates[ii];
                                                current_cut_lower_bound_weights[i] = p_weight;
                                        } else if (p_weight < current_cut_upper_weights[i]){
                                                //if a part weight is larger then my expected weight,
                                                //but lower than my upper bound weight, update upper bound.
                                                current_cut_upper_bounds[i] = current_global_left_closest_points[ii];
                                                current_cut_upper_weights[i] = p_weight;
                                        }
                                        break;
                                }
                                //if comes here then pw < ew
                                //then compare the weight against line weight.
                                if(line_weight >= expected_weight_in_part){
                                        //if the line is larger than the expected weight,
                                        //then we need to reach to the balance by distributing coordinates on this line.
                                        current_cut_upper_bounds[i] = current_cut_coordinates[ii];
                                        current_cut_upper_weights[i] = line_weight;
                                        current_cut_lower_bounds[i] = current_cut_coordinates[ii];
                                        current_cut_lower_bound_weights[i] = p_weight;
                                        break;
                                }
                                //if a stricter lower bound is found,
                                //update the lower bound.
                                if (p_weight <= expected_weight_in_part && p_weight >= current_cut_lower_bound_weights[i]){
                                        current_cut_lower_bounds[i] = current_global_right_closest_points[ii] ;
                                        current_cut_lower_bound_weights[i] = p_weight;
                                }
                        }


                        mj_scalar_t new_cut_position = 0;
                        this->mj_calculate_new_cut_position(
                                        current_cut_upper_bounds[i],
                                        current_cut_lower_bounds[i],
                                        current_cut_upper_weights[i],
                                        current_cut_lower_bound_weights[i],
                                        expected_weight_in_part, new_cut_position);

                        //if cut line does not move significantly.
                        //then finalize the search.
                        if (ZOLTAN2_ABS(current_cut_coordinates[i] - new_cut_position) < this->sEpsilon
                                /*|| current_cut_lower_bounds[i] - current_cut_upper_bounds[i] > this->sEpsilon*/
                                ){
                                current_cut_line_determined[i] = true;
#ifdef HAVE_ZOLTAN2_OMP
#pragma omp atomic
#endif
                                my_num_incomplete_cut -= 1;

                                //set the cut coordinate and proceed.
                                new_current_cut_coordinates [i] = current_cut_coordinates[i];
                        } else {
                                new_current_cut_coordinates [i] = new_cut_position;
                        }
                } else {

                        //need to move the cut line to left.
                        //set upper bound to current line.
                        current_cut_upper_bounds[i] = current_global_left_closest_points[i];
                        current_cut_upper_weights[i] = seen_weight_in_part;

                        // compare the current cut line weights with previous upper and lower bounds.
                        for (int ii = i - 1; ii >= 0; --ii){
                                mj_scalar_t p_weight = current_global_part_weights[ii * 2];
                                mj_scalar_t line_weight = current_global_part_weights[ii * 2 + 1];
                                if(p_weight <= expected_weight_in_part){
                                        if(p_weight == expected_weight_in_part){
                                                //if the weight of the part is my expected weight
                                                //then we find the solution.
                                                current_cut_upper_bounds[i] = current_cut_coordinates[ii];
                                                current_cut_upper_weights[i] = p_weight;
                                                current_cut_lower_bounds[i] = current_cut_coordinates[ii];
                                                current_cut_lower_bound_weights[i] = p_weight;
                                        }
                                        else if (p_weight > current_cut_lower_bound_weights[i]){
                                                //if found weight is bigger than the lower bound
                                                //then update the lower bound.
                                                current_cut_lower_bounds[i] = current_global_right_closest_points[ii];
                                                current_cut_lower_bound_weights[i] = p_weight;

                                                //at the same time, if weight of line is bigger than the
                                                //expected weight, then update the upper bound as well.
                                                //in this case the balance will be obtained by distributing weightss
                                                //on this cut position.
                                                if(line_weight > expected_weight_in_part){
                                                        current_cut_upper_bounds[i] = current_global_right_closest_points[ii];
                                                        current_cut_upper_weights[i] = line_weight;
                                                }
                                        }
                                        break;
                                }
                                //if the weight of the cut on the left is still bigger than my weight,
                                //and also if the weight is smaller than the current upper weight,
                                //or if the weight is equal to current upper weight, but on the left of
                                // the upper weight, then update upper bound.
                                if (p_weight >= expected_weight_in_part &&
                                                (p_weight < current_cut_upper_weights[i] ||
                                                                (p_weight == current_cut_upper_weights[i] &&
                                                                                current_cut_upper_bounds[i] > current_global_left_closest_points[ii]
                                                                )
                                                )
                                        ){
                                        current_cut_upper_bounds[i] = current_global_left_closest_points[ii] ;
                                        current_cut_upper_weights[i] = p_weight;
                                }
                        }
                        mj_scalar_t new_cut_position = 0;
                        this->mj_calculate_new_cut_position(
                                        current_cut_upper_bounds[i],
                                        current_cut_lower_bounds[i],
                                        current_cut_upper_weights[i],
                                        current_cut_lower_bound_weights[i],
                                        expected_weight_in_part,
                                        new_cut_position);

                        //if cut line does not move significantly.
                        if (ZOLTAN2_ABS(current_cut_coordinates[i] - new_cut_position) < this->sEpsilon
                                        /*|| current_cut_lower_bounds[i] - current_cut_upper_bounds[i] > this->sEpsilon*/ ){
                                current_cut_line_determined[i] = true;
#ifdef HAVE_ZOLTAN2_OMP
#pragma omp atomic
#endif
                                my_num_incomplete_cut -= 1;
                                //set the cut coordinate and proceed.
                                new_current_cut_coordinates [ i] = current_cut_coordinates[i];
                        } else {
                                new_current_cut_coordinates [ i] = new_cut_position;
                        }
                }
        }

        //communication to determine the ratios of processors for the distribution
        //of coordinates on the cut lines.
#ifdef HAVE_ZOLTAN2_OMP
        //no need barrier here as it is implicit.
#pragma omp single
#endif
        {
                if(*rectilinear_cut_count > 0){

                        try{
                                Teuchos::scan<int,mj_scalar_t>(
                                                *comm, Teuchos::REDUCE_SUM,
                                                num_cuts,
                                                this->process_rectilinear_cut_weight,
                                                this->global_rectilinear_cut_weight
                                );
                        }
                        Z2_THROW_OUTSIDE_ERROR(*(this->mj_env))

                        for (mj_part_t i = 0; i < num_cuts; ++i){
                                //if cut line weight to be distributed.
                                if(this->global_rectilinear_cut_weight[i] > 0) {
                                        //expected weight to go to left of the cut.
                                        mj_scalar_t expected_part_weight = current_part_target_weights[i];
                                        //the weight that should be put to left of the cut.
                                        mj_scalar_t necessary_weight_on_line_for_left = expected_part_weight - current_global_part_weights[i * 2];
                                        //the weight of the cut in the process
                                        mj_scalar_t my_weight_on_line = this->process_rectilinear_cut_weight[i];
                                        //the sum of the cut weights upto this process, including the weight of this process.
                                        mj_scalar_t weight_on_line_upto_process_inclusive = this->global_rectilinear_cut_weight[i];
                                        //the space on the left side of the cut after all processes before this process (including this process)
                                        //puts their weights on cut to left.
                                        mj_scalar_t space_to_put_left = necessary_weight_on_line_for_left - weight_on_line_upto_process_inclusive;
                                        //add my weight to this space to find out how much space is left to me.
                                        mj_scalar_t space_left_to_me = space_to_put_left + my_weight_on_line;

                                        /*
                                        cout << "expected_part_weight:" << expected_part_weight
                                                        << " necessary_weight_on_line_for_left:" << necessary_weight_on_line_for_left
                                                        << " my_weight_on_line" << my_weight_on_line
                                                        << " weight_on_line_upto_process_inclusive:" << weight_on_line_upto_process_inclusive
                                                        << " space_to_put_left:" << space_to_put_left
                                                        << " space_left_to_me" << space_left_to_me << endl;
                                         */
                                        if(space_left_to_me < 0){
                                                //space_left_to_me is negative and i dont need to put anything to left.
                                                current_part_cut_line_weight_to_put_left[i] = 0;
                                        }
                                        else if(space_left_to_me >= my_weight_on_line){
                                                //space left to me is bigger than the weight of the processor on cut.
                                                //so put everything to left.
                                                current_part_cut_line_weight_to_put_left[i] = my_weight_on_line;
                                                //cout << "setting current_part_cut_line_weight_to_put_left to my_weight_on_line:" << my_weight_on_line << endl;
                                        }
                                        else {
                                                //put only the weight as much as the space.
                                                current_part_cut_line_weight_to_put_left[i] = space_left_to_me ;

                                                //cout << "setting current_part_cut_line_weight_to_put_left to space_left_to_me:" << space_left_to_me << endl;
                                        }

                                }
                        }
                        *rectilinear_cut_count = 0;
                }
        }
}

/*! \brief Function fills up the num_points_in_all_processor_parts, so that
 * it has the number of coordinates in each processor of each part.
 * to access how many points processor i has on part j, num_points_in_all_processor_parts[i * num_parts + j].
 *
 * \param num_procs is the number of processor attending to migration operation.
 * \param num_parts is the number of parts that exist in the current partitioning.
 * \param num_points_in_all_processor_parts is the output array that holds
 * the number of coordinates in each part in each processor.
 */
template <typename mj_scalar_t, typename mj_lno_t, typename mj_gno_t,
          typename mj_part_t>
void AlgMJ<mj_scalar_t, mj_lno_t, mj_gno_t, mj_part_t>::get_processor_num_points_in_parts(
    mj_part_t num_procs,
    mj_part_t num_parts,
    mj_gno_t *&num_points_in_all_processor_parts){

        //initially allocation_size is num_parts
        size_t allocation_size = num_parts * (num_procs + 1);

        //this will be output
        //holds how many each processor has in each part.
        //last portion is the sum of all processor points in each part.

        //allocate memory for the local num coordinates in each part.
        mj_gno_t *num_local_points_in_each_part_to_reduce_sum = allocMemory<mj_gno_t>(allocation_size);


        //this is the portion of the memory which will be used
        //at the summation to obtain total number of processors' points in each part.
        mj_gno_t *my_local_points_to_reduce_sum = num_local_points_in_each_part_to_reduce_sum + num_procs * num_parts;
        //this is the portion of the memory where each stores its local number.
        //this information is needed by other processors.
        mj_gno_t *my_local_point_counts_in_each_art = num_local_points_in_each_part_to_reduce_sum + this->myRank * num_parts;

        //initialize the array with 0's.
        memset(num_local_points_in_each_part_to_reduce_sum, 0, sizeof(mj_gno_t)*allocation_size);

        //write the number of coordinates in each part.
        for (mj_part_t i = 0; i < num_parts; ++i){
                mj_lno_t part_begin_index = 0;
                if (i > 0){
                        part_begin_index = this->new_part_xadj[i - 1];
                }
                mj_lno_t part_end_index = this->new_part_xadj[i];
                my_local_points_to_reduce_sum[i] = part_end_index - part_begin_index;
        }

        //copy the local num parts to the last portion of array,
        //so that this portion will represent the global num points in each part after the reduction.
        memcpy (my_local_point_counts_in_each_art,
                        my_local_points_to_reduce_sum,
                        sizeof(mj_gno_t) * (num_parts) );


        //reduceAll operation.
        //the portion that belongs to a processor with index p
        //will start from myRank * num_parts.
        //the global number of points will be held at the index
        try{
                reduceAll<int, mj_gno_t>(
                                *(this->comm),
                                Teuchos::REDUCE_SUM,
                                allocation_size,
                                num_local_points_in_each_part_to_reduce_sum,
                                num_points_in_all_processor_parts);
        }
        Z2_THROW_OUTSIDE_ERROR(*(this->mj_env))
        freeArray<mj_gno_t>(num_local_points_in_each_part_to_reduce_sum);
}



/*! \brief Function checks if should do migration or not.
 * It returns true to point that migration should be done when
 * -migration_reduce_all_population are higher than a predetermined value
 * -num_coords_for_last_dim_part that left for the last dimension partitioning is less than a predetermined value
 * -the imbalance of the processors on the parts are higher than given threshold.
 * \param migration_reduce_all_population is the multiplication of the number of reduceall operations estimated and the number of processors.
 * \param num_coords_for_last_dim_part is the estimated number of coordinates in a part per processor in the last dimension partitioning.
 * \param num_procs is the number of processor attending to migration operation.
 * \param num_parts is the number of parts that exist in the current partitioning.
 * \param num_points_in_all_processor_parts is the input array that holds
 * the number of coordinates in each part in each processor.
 */
template <typename mj_scalar_t, typename mj_lno_t, typename mj_gno_t,
          typename mj_part_t>
bool AlgMJ<mj_scalar_t, mj_lno_t, mj_gno_t, mj_part_t>::mj_check_to_migrate(
    size_t migration_reduce_all_population,
    mj_lno_t num_coords_for_last_dim_part,
    mj_part_t num_procs,
    mj_part_t num_parts,
    mj_gno_t *num_points_in_all_processor_parts){

        //if reduce all count and population in the last dim is too high
    if (migration_reduce_all_population > FUTURE_REDUCEALL_CUTOFF) return true;
    //if the work in a part per processor in the last dim is too low.
    if (num_coords_for_last_dim_part < MIN_WORK_LAST_DIM) return true;

        //if migration is to be checked and the imbalance is too high
    if (this->check_migrate_avoid_migration_option == 0){
        double global_imbalance = 0;
        //global shift to reach the sum of coordiante count in each part.
        size_t global_shift = num_procs * num_parts;

        for (mj_part_t ii = 0; ii < num_procs; ++ii){
                for (mj_part_t i = 0; i < num_parts; ++i){
                        double ideal_num = num_points_in_all_processor_parts[global_shift + i]
                                                                / double(num_procs);

                        global_imbalance += ZOLTAN2_ABS(ideal_num -
                                        num_points_in_all_processor_parts[ii * num_parts + i]) /  (ideal_num);
                }
        }
        global_imbalance /= num_parts;
        global_imbalance /= num_procs;

                /*
        if (this->myRank == 0) {
                cout << "imbalance for next iteration:" << global_imbalance << endl;
        }
        */

        if(global_imbalance <= this->minimum_migration_imbalance){
                return false;
        }
        else {
                return true;
        }
    }
    else {
        //if migration is forced
        return true;
    }
}


/*! \brief Function fills up coordinate_destinations is the output array
 * that holds which part each coordinate should be sent.
 *
 * \param num_parts is the number of parts that exist in the current partitioning.
 * \param part_assignment_proc_begin_indices ([i]) points to the first processor index that part i will be sent to.
 * \param processor_chains_in_parts the array that holds the linked list structure, started from part_assignment_proc_begin_indices ([i]).
 * \param send_count_to_each_proc array array storing the number of points to be sent to each part.
 * \param coordinate_destinations is the output array that holds which part each coordinate should be sent.
 */
template <typename mj_scalar_t, typename mj_lno_t, typename mj_gno_t,
          typename mj_part_t>
void AlgMJ<mj_scalar_t, mj_lno_t, mj_gno_t, mj_part_t>::assign_send_destinations(
    mj_part_t num_parts,
    mj_part_t *part_assignment_proc_begin_indices,
    mj_part_t *processor_chains_in_parts,
    mj_lno_t *send_count_to_each_proc,
    int *coordinate_destinations){

    for (mj_part_t p = 0; p < num_parts; ++p){
        mj_lno_t part_begin = 0;
        if (p > 0) part_begin = this->new_part_xadj[p - 1];
        mj_lno_t part_end = this->new_part_xadj[p];

        //get the first part that current processor will send its part-p.
        mj_part_t proc_to_sent = part_assignment_proc_begin_indices[p];
        //initialize how many point I sent to this processor.
        mj_lno_t num_total_send = 0;
        for (mj_lno_t j=part_begin; j < part_end; j++){
            mj_lno_t local_ind = this->new_coordinate_permutations[j];
            while (num_total_send >= send_count_to_each_proc[proc_to_sent]){
                //then get the next processor to send the points in part p.
                num_total_send = 0;
                //assign new processor to part_assign_begin[p]
                part_assignment_proc_begin_indices[p] = processor_chains_in_parts[proc_to_sent];
                //remove the previous processor
                processor_chains_in_parts[proc_to_sent] = -1;
                //choose the next processor as the next one to send.
                proc_to_sent = part_assignment_proc_begin_indices[p];
            }
            //write the gno index to corresponding position in sendBuf.
            coordinate_destinations[local_ind] = proc_to_sent;
            ++num_total_send;
        }
    }
}

/*! \brief Function fills up coordinate_destinations is the output array
 * that holds which part each coordinate should be sent.
 *
 * \param num_points_in_all_processor_parts is the array holding the num points in each part in each proc.
 * \param num_parts is the number of parts that exist in the current partitioning.
 * \param num_procs is the number of processor attending to migration operation.

 * \param send_count_to_each_proc array array storing the number of points to be sent to each part.
 * \param processor_ranks_for_subcomm is the ranks of the processors that will be in the subcommunicator with me.
 * \param next_future_num_parts_in_parts is the vector, how many more parts each part will be divided into in the future.
 * \param out_part_index is the index of the part to which the processor is assigned.
 * \param output_part_numbering_begin_index is how much the numbers should be shifted when numbering the result parts.
 * \param coordinate_destinations is the output array that holds which part each coordinate should be sent.
 */
template <typename mj_scalar_t, typename mj_lno_t, typename mj_gno_t,
          typename mj_part_t>
void AlgMJ<mj_scalar_t, mj_lno_t, mj_gno_t, mj_part_t>::mj_assign_proc_to_parts(
                mj_gno_t * num_points_in_all_processor_parts,
                mj_part_t num_parts,
                mj_part_t num_procs,
                mj_lno_t *send_count_to_each_proc,
                std::vector<mj_part_t> &processor_ranks_for_subcomm,
                std::vector<mj_part_t> *next_future_num_parts_in_parts,
                mj_part_t &out_part_index,
                mj_part_t &output_part_numbering_begin_index,
                int *coordinate_destinations){


    mj_gno_t *global_num_points_in_parts = num_points_in_all_processor_parts + num_procs * num_parts;
    mj_part_t *num_procs_assigned_to_each_part = allocMemory<mj_part_t>(num_parts);

    //boolean variable if the process finds its part to be assigned.
    bool did_i_find_my_group = false;

    mj_part_t num_free_procs = num_procs;
    mj_part_t minimum_num_procs_required_for_rest_of_parts = num_parts - 1;

    double max_imbalance_difference = 0;
    mj_part_t max_differing_part = 0;

    //find how many processor each part requires.
    for (mj_part_t i=0; i < num_parts; i++){

        //scalar portion of the required processors
        double scalar_required_proc = num_procs *
                (double (global_num_points_in_parts[i]) / double (this->num_global_coords));

        //round it to closest integer.
        mj_part_t required_proc = static_cast<mj_part_t> (0.5 + scalar_required_proc);

        //if assigning the required num procs, creates problems for the rest of the parts.
        //then only assign {num_free_procs - (minimum_num_procs_required_for_rest_of_parts)} procs to this part.
        if (num_free_procs - required_proc < minimum_num_procs_required_for_rest_of_parts){
            required_proc = num_free_procs - (minimum_num_procs_required_for_rest_of_parts);
        }

        //reduce the free processor count
        num_free_procs -= required_proc;
        //reduce the free minimum processor count required for the rest of the part by 1.
        --minimum_num_procs_required_for_rest_of_parts;

        //part (i) is assigned to (required_proc) processors.
        num_procs_assigned_to_each_part[i] = required_proc;

        //because of the roundings some processors might be left as unassigned.
        //we want to assign those processors to the part with most imbalance.
        //find the part with the maximum imbalance here.
        double imbalance_wrt_ideal = (scalar_required_proc - required_proc) /  required_proc;
        if (imbalance_wrt_ideal > max_imbalance_difference){
            max_imbalance_difference = imbalance_wrt_ideal;
            max_differing_part = i;
        }
    }

    //assign extra processors to the part with maximum imbalance than the ideal.
    if (num_free_procs > 0){
        num_procs_assigned_to_each_part[max_differing_part] +=  num_free_procs;
    }

    //now find what are the best processors with least migration for each part.

    //part_assignment_proc_begin_indices ([i]) is the array that holds the beginning
    //index of a processor that processor sends its data for part - i
    mj_part_t *part_assignment_proc_begin_indices = allocMemory<mj_part_t>(num_parts);
    //the next processor send is found in processor_chains_in_parts, in linked list manner.
    mj_part_t *processor_chains_in_parts = allocMemory<mj_part_t>(num_procs);
    mj_part_t *processor_part_assignments = allocMemory<mj_part_t>(num_procs);

    //initialize the assignment of each processor.
    //this has a linked list implementation.
    //the beginning of processors assigned
    //to each part is hold at  part_assignment_proc_begin_indices[part].
    //then the next processor assigned to that part is located at
    //proc_part_assignments[part_assign_begins[part]], this is a chain
    //until the value of -1 is reached.
    for (int i = 0; i < num_procs; ++i ){
        processor_part_assignments[i] = -1;
        processor_chains_in_parts[i] = -1;
    }
    for (int i = 0; i < num_parts; ++i ){
        part_assignment_proc_begin_indices[i] = -1;
    }


    //Allocate memory for sorting data structure.
    uSignedSortItem<mj_part_t, mj_gno_t, char> * sort_item_num_part_points_in_procs = allocMemory <uSignedSortItem<mj_part_t, mj_gno_t, char> > (num_procs);
    for(mj_part_t i = 0; i < num_parts; ++i){
        //the algorithm tries to minimize the cost of migration,
        //by assigning the processors with highest number of coordinates on that part.
        //here we might want to implement a maximum weighted bipartite matching algorithm.
        for(mj_part_t ii = 0; ii < num_procs; ++ii){
                sort_item_num_part_points_in_procs[ii].id = ii;
                //if processor is not assigned yet.
                //add its num points to the sort data structure.
                if (processor_part_assignments[ii] == -1){
                        sort_item_num_part_points_in_procs[ii].val = num_points_in_all_processor_parts[ii * num_parts + i];
                        sort_item_num_part_points_in_procs[ii].signbit = 1; //indicate that the processor has positive weight.
                }
                else {
                        //if processor is already assigned, insert -nLocal - 1 so that it won't be selected again.
                        //would be same if we simply set it to -1,
                        //but more information with no extra cost (which is used later) is provided.
                        //sort_item_num_part_points_in_procs[ii].val = -num_points_in_all_processor_parts[ii * num_parts + i] - 1;

                        //UPDATE: Since above gets warning when unsigned is used to represent, we added extra bit to as sign bit to the sort item.
                        //It is 1 for positives, 0 for negatives.
                        sort_item_num_part_points_in_procs[ii].val = num_points_in_all_processor_parts[ii * num_parts + i];
                        sort_item_num_part_points_in_procs[ii].signbit = 0;
                }
        }
        //sort the processors in the part.
        uqSignsort<mj_part_t, mj_gno_t,char>(num_procs, sort_item_num_part_points_in_procs);

        /*
        for(mj_part_t ii = 0; ii < num_procs; ++ii){
          std::cout << "ii:" << ii << " " << sort_item_num_part_points_in_procs[ii].id <<
              " " << sort_item_num_part_points_in_procs[ii].val <<
              " " << int(sort_item_num_part_points_in_procs[ii].signbit) << std::endl;
        }
        */

        mj_part_t required_proc_count =  num_procs_assigned_to_each_part[i];
        mj_gno_t total_num_points_in_part = global_num_points_in_parts[i];
        mj_gno_t ideal_num_points_in_a_proc =
                Teuchos::as<mj_gno_t>(ceil (total_num_points_in_part / double (required_proc_count)));

        //starts sending to least heaviest part.
        mj_part_t next_proc_to_send_index = num_procs - required_proc_count;
        mj_part_t next_proc_to_send_id = sort_item_num_part_points_in_procs[next_proc_to_send_index].id;
        mj_lno_t space_left_in_sent_proc =  ideal_num_points_in_a_proc - sort_item_num_part_points_in_procs[next_proc_to_send_index].val;

        //find the processors that will be assigned to this part, which are the heaviest
        //non assigned processors.
        for(mj_part_t ii = num_procs - 1; ii >= num_procs - required_proc_count; --ii){
            mj_part_t proc_id = sort_item_num_part_points_in_procs[ii].id;
            //assign processor to part - i.
            processor_part_assignments[proc_id] = i;
        }

        bool did_change_sign = false;
        //if processor has a minus count, reverse it.
        for(mj_part_t ii = 0; ii < num_procs; ++ii){
            // TODO:  THE LINE BELOW PRODUCES A WARNING IF gno_t IS UNSIGNED
            // TODO:  SEE BUG 6194
            if (sort_item_num_part_points_in_procs[ii].signbit == 0){
                did_change_sign = true;
                sort_item_num_part_points_in_procs[ii].signbit = 1;
            }
            else {
                break;
            }
        }
        if(did_change_sign){
            //resort the processors in the part for the rest of the processors that is not assigned.
            uqSignsort<mj_part_t, mj_gno_t>(num_procs - required_proc_count, sort_item_num_part_points_in_procs);
        }
        /*
        for(mj_part_t ii = 0; ii < num_procs; ++ii){
          std::cout << "after resort ii:" << ii << " " << sort_item_num_part_points_in_procs[ii].id <<
              " " << sort_item_num_part_points_in_procs[ii].val <<
              " " << int(sort_item_num_part_points_in_procs[ii].signbit ) << std::endl;
        }
        */

        //check if this processors is one of the procs assigned to this part.
        //if it is, then get the group.
        if (!did_i_find_my_group){
            for(mj_part_t ii = num_procs - 1; ii >= num_procs - required_proc_count; --ii){

                mj_part_t proc_id_to_assign = sort_item_num_part_points_in_procs[ii].id;
                //add the proc to the group.
                processor_ranks_for_subcomm.push_back(proc_id_to_assign);

                if(proc_id_to_assign == this->myRank){
                        //if the assigned process is me, then I find my group.
                    did_i_find_my_group = true;
                    //set the beginning of part i to my rank.
                    part_assignment_proc_begin_indices[i] = this->myRank;
                    processor_chains_in_parts[this->myRank] = -1;

                    //set send count to myself to the number of points that I have in part i.
                    send_count_to_each_proc[this->myRank] = sort_item_num_part_points_in_procs[ii].val;

                    //calculate the shift required for the output_part_numbering_begin_index
                    for (mj_part_t in = 0; in < i; ++in){
                        output_part_numbering_begin_index += (*next_future_num_parts_in_parts)[in];
                    }
                    out_part_index = i;
                }
            }
            //if these was not my group,
            //clear the subcomminicator processor array.
            if (!did_i_find_my_group){
                processor_ranks_for_subcomm.clear();
            }
        }

        //send points of the nonassigned coordinates to the assigned coordinates.
        //starts from the heaviest nonassigned processor.
        //TODO we might want to play with this part, that allows more computational imbalance
        //but having better communication balance.
        for(mj_part_t ii = num_procs - required_proc_count - 1; ii >= 0; --ii){
            mj_part_t nonassigned_proc_id = sort_item_num_part_points_in_procs[ii].id;
            mj_lno_t num_points_to_sent = sort_item_num_part_points_in_procs[ii].val;

            //we set number of points to -to_sent - 1 for the assigned processors.
            //we reverse it here. This should not happen, as we have already reversed them above.
#ifdef MJ_DEBUG
            if (num_points_to_sent < 0) {
                cout << "Migration - processor assignments - for part:" << i << "from proc:" << nonassigned_proc_id << " num_points_to_sent:" << num_points_to_sent << std::endl;
                exit(1);
            }
#endif

            //now sends the points to the assigned processors.
            while (num_points_to_sent > 0){
                //if the processor has enough space.
                if (num_points_to_sent <= space_left_in_sent_proc){
                        //reduce the space left in the processor.
                        space_left_in_sent_proc -= num_points_to_sent;
                        //if my rank is the one that is sending the coordinates.
                    if (this->myRank == nonassigned_proc_id){
                        //set my sent count to the sent processor.
                        send_count_to_each_proc[next_proc_to_send_id] = num_points_to_sent;
                        //save the processor in the list (processor_chains_in_parts and part_assignment_proc_begin_indices)
                        //that the processor will send its point in part-i.
                        mj_part_t prev_begin = part_assignment_proc_begin_indices[i];
                        part_assignment_proc_begin_indices[i] = next_proc_to_send_id;
                        processor_chains_in_parts[next_proc_to_send_id] = prev_begin;
                    }
                    num_points_to_sent = 0;
                }
                else {
                    //there might be no space left in the processor.
                    if(space_left_in_sent_proc > 0){
                        num_points_to_sent -= space_left_in_sent_proc;

                        //send as the space left in the processor.
                        if (this->myRank == nonassigned_proc_id){
                                //send as much as the space in this case.
                            send_count_to_each_proc[next_proc_to_send_id] = space_left_in_sent_proc;
                            mj_part_t prev_begin = part_assignment_proc_begin_indices[i];
                            part_assignment_proc_begin_indices[i] = next_proc_to_send_id;
                            processor_chains_in_parts[next_proc_to_send_id] = prev_begin;

                        }
                    }
                    //change the sent part
                    ++next_proc_to_send_index;

#ifdef MJ_DEBUG
                    if(next_part_to_send_index <  nprocs - required_proc_count ){
                        cout << "Migration - processor assignments - for part:"
                                        << i
                                        <<  " next_part_to_send :" << next_part_to_send_index
                                        << " nprocs:" << nprocs
                                        << " required_proc_count:" << required_proc_count
                                        << " Error: next_part_to_send_index <  nprocs - required_proc_count" << std::endl;
                        exit(1)l

                    }
#endif
                    //send the new id.
                    next_proc_to_send_id =  sort_item_num_part_points_in_procs[next_proc_to_send_index].id;
                    //set the new space in the processor.
                    space_left_in_sent_proc = ideal_num_points_in_a_proc - sort_item_num_part_points_in_procs[next_proc_to_send_index].val;
                }
            }
        }
    }



    this->assign_send_destinations(
                num_parts,
            part_assignment_proc_begin_indices,
            processor_chains_in_parts,
            send_count_to_each_proc,
            coordinate_destinations);

    freeArray<mj_part_t>(part_assignment_proc_begin_indices);
    freeArray<mj_part_t>(processor_chains_in_parts);
    freeArray<mj_part_t>(processor_part_assignments);
    freeArray<uSignedSortItem<mj_part_t, mj_gno_t, char> > (sort_item_num_part_points_in_procs);   
    freeArray<mj_part_t > (num_procs_assigned_to_each_part);

}


/*! \brief Function fills up coordinate_destinations is the output array
 * that holds which part each coordinate should be sent. In addition it calculates
 * the shift amount (output_part_numbering_begin_index) to be done when
 * final numberings of the parts are performed.
 *
 * \param num_parts is the number of parts that exist in the current partitioning.
 * \param sort_item_part_to_proc_assignment is the sorted parts with respect to the assigned processors.
 * \param coordinate_destinations is the output array that holds which part each coordinate should be sent.
 * \param output_part_numbering_begin_index is how much the numbers should be shifted when numbering the result parts.
 * \param next_future_num_parts_in_parts is the vector, how many more parts each part will be divided into in the future.
 *
 */
template <typename mj_scalar_t, typename mj_lno_t, typename mj_gno_t,
          typename mj_part_t>
void AlgMJ<mj_scalar_t, mj_lno_t, mj_gno_t, mj_part_t>::assign_send_destinations2(
    mj_part_t num_parts,
    uSortItem<mj_part_t, mj_part_t> * sort_item_part_to_proc_assignment, //input sorted wrt processors
    int *coordinate_destinations,
    mj_part_t &output_part_numbering_begin_index,
    std::vector<mj_part_t> *next_future_num_parts_in_parts){

    mj_part_t part_shift_amount = output_part_numbering_begin_index;
    mj_part_t previous_processor = -1;
    for(mj_part_t i = 0; i < num_parts; ++i){
        mj_part_t p = sort_item_part_to_proc_assignment[i].id;
        //assigned processors are sorted.
        mj_lno_t part_begin_index = 0;
        if (p > 0) part_begin_index = this->new_part_xadj[p - 1];
        mj_lno_t part_end_index = this->new_part_xadj[p];

        mj_part_t assigned_proc = sort_item_part_to_proc_assignment[i].val;
        if (this->myRank == assigned_proc && previous_processor != assigned_proc){
            output_part_numbering_begin_index =  part_shift_amount;
        }
        previous_processor = assigned_proc;
        part_shift_amount += (*next_future_num_parts_in_parts)[p];

        for (mj_lno_t j=part_begin_index; j < part_end_index; j++){
            mj_lno_t localInd = this->new_coordinate_permutations[j];
            coordinate_destinations[localInd] = assigned_proc;
        }
    }
}


/*! \brief Function fills up coordinate_destinations is the output array
 * that holds which part each coordinate should be sent. In addition it calculates
 * the shift amount (output_part_numbering_begin_index) to be done when
 * final numberings of the parts are performed.
 *
 * \param num_points_in_all_processor_parts is the array holding the num points in each part in each proc.
 * \param num_parts is the number of parts that exist in the current partitioning.
 * \param num_procs is the number of processor attending to migration operation.

 * \param send_count_to_each_proc array array storing the number of points to be sent to each part.
 * \param next_future_num_parts_in_parts is the vector, how many more parts each part will be divided into in the future.
 * \param out_num_part is the number of parts assigned to the process.
 * \param out_part_indices is the indices of the part to which the processor is assigned.
 * \param output_part_numbering_begin_index is how much the numbers should be shifted when numbering the result parts.
 * \param coordinate_destinations is the output array that holds which part each coordinate should be sent.
 */
template <typename mj_scalar_t, typename mj_lno_t, typename mj_gno_t,
          typename mj_part_t>
void AlgMJ<mj_scalar_t, mj_lno_t, mj_gno_t, mj_part_t>::mj_assign_parts_to_procs(
    mj_gno_t * num_points_in_all_processor_parts,
    mj_part_t num_parts,
    mj_part_t num_procs,
    mj_lno_t *send_count_to_each_proc, //output: sized nprocs, show the number of send point counts to each proc.
    std::vector<mj_part_t> *next_future_num_parts_in_parts,//input how many more partitions the part will be partitioned into.
    mj_part_t &out_num_part, //output, how many parts the processor will have. this is always 1 for this function.
    std::vector<mj_part_t> &out_part_indices, //output: the part indices which the processor is assigned to.
    mj_part_t &output_part_numbering_begin_index, //output: how much the part number should be shifted when setting the solution
    int *coordinate_destinations){
    out_num_part = 0;

    mj_gno_t *global_num_points_in_parts = num_points_in_all_processor_parts + num_procs * num_parts;
    out_part_indices.clear();

    //to sort the parts that is assigned to the processors.
    //id is the part number, sort value is the assigned processor id.
    uSortItem<mj_part_t, mj_part_t> * sort_item_part_to_proc_assignment  = allocMemory <uSortItem<mj_part_t, mj_part_t> >(num_parts);
    uSortItem<mj_part_t, mj_gno_t> * sort_item_num_points_of_proc_in_part_i = allocMemory <uSortItem<mj_part_t, mj_gno_t> >(num_procs);


    //calculate the optimal number of coordinates that should be assigned to each processor.
    mj_lno_t work_each = mj_lno_t (this->num_global_coords / (double (num_procs)) + 0.5f);
    //to hold the left space as the number of coordinates to the optimal number in each proc.
    mj_lno_t *space_in_each_processor = allocMemory <mj_lno_t>(num_procs);
    //initialize left space in each.
    for (mj_part_t i = 0; i < num_procs; ++i){
        space_in_each_processor[i] = work_each;
    }

    //we keep track of how many parts each processor is assigned to.
    //because in some weird inputs, it might be possible that some
    //processors is not assigned to any part. Using these variables,
    //we force each processor to have at least one part.
    mj_part_t *num_parts_proc_assigned = allocMemory <mj_part_t>(num_procs);
    memset(num_parts_proc_assigned, 0, sizeof(mj_part_t) * num_procs);
    int empty_proc_count = num_procs;

    //to sort the parts with decreasing order of their coordiantes.
    //id are the part numbers, sort value is the number of points in each.
    uSortItem<mj_part_t, mj_gno_t> * sort_item_point_counts_in_parts  = allocMemory <uSortItem<mj_part_t, mj_gno_t> >(num_parts);

    //initially we will sort the parts according to the number of coordinates they have.
    //so that we will start assigning with the part that has the most number of coordinates.
    for (mj_part_t i = 0; i < num_parts; ++i){
        sort_item_point_counts_in_parts[i].id = i;
        sort_item_point_counts_in_parts[i].val = global_num_points_in_parts[i];
    }
    //sort parts with increasing order of loads.
    uqsort<mj_part_t, mj_gno_t>(num_parts, sort_item_point_counts_in_parts);


    //assigning parts to the processors
    //traverse the part win decreasing order of load.
    //first assign the heaviest part.
    for (mj_part_t j = 0; j < num_parts; ++j){
        //sorted with increasing order, traverse inverse.
        mj_part_t i = sort_item_point_counts_in_parts[num_parts - 1 - j].id;
        //load of the part
        mj_gno_t load = global_num_points_in_parts[i];

        //assigned processors
        mj_part_t assigned_proc = -1;
        //if not fit best processor.
        mj_part_t best_proc_to_assign = 0;


        //sort processors with increasing number of points in this part.
        for (mj_part_t ii = 0; ii < num_procs; ++ii){
            sort_item_num_points_of_proc_in_part_i[ii].id = ii;

            //if there are still enough parts to fill empty processors, than proceed normally.
            //but if empty processor count is equal to the number of part, then
            //we force to part assignments only to empty processors.
            if (empty_proc_count < num_parts - j || num_parts_proc_assigned[ii] == 0){
                //how many points processor ii has in part i?
                sort_item_num_points_of_proc_in_part_i[ii].val =  num_points_in_all_processor_parts[ii * num_parts + i];
            }
            else {
                sort_item_num_points_of_proc_in_part_i[ii].val  = -1;
            }
        }
        uqsort<mj_part_t, mj_gno_t>(num_procs, sort_item_num_points_of_proc_in_part_i);

        //traverse all processors with decreasing load.
        for (mj_part_t iii = num_procs - 1; iii >= 0; --iii){
            mj_part_t ii = sort_item_num_points_of_proc_in_part_i[iii].id;
            mj_lno_t left_space = space_in_each_processor[ii] - load;
            //if enought space, assign to this part.
            if(left_space >= 0 ){
                assigned_proc = ii;
                break;
            }
            //if space is not enough, store the best candidate part.
            if (space_in_each_processor[best_proc_to_assign] < space_in_each_processor[ii]){
                best_proc_to_assign = ii;
            }
        }

        //if none had enough space, then assign it to best part.
        if (assigned_proc == -1){
            assigned_proc = best_proc_to_assign;
        }

        if (num_parts_proc_assigned[assigned_proc]++ == 0){
                --empty_proc_count;
        }
        space_in_each_processor[assigned_proc] -= load;
        //to sort later, part-i is assigned to the proccessor - assignment.
        sort_item_part_to_proc_assignment[j].id = i; //part i
        sort_item_part_to_proc_assignment[j].val = assigned_proc; //assigned to processor - assignment.


        //if assigned processor is me, increase the number.
        if (assigned_proc == this->myRank){
            out_num_part++;//assigned_part_count;
            out_part_indices.push_back(i);
        }
        //increase the send to that processor by the number of points in that part.
        //as everyone send their coordiantes in this part to the processor assigned to this part.
        send_count_to_each_proc[assigned_proc] += num_points_in_all_processor_parts[this->myRank * num_parts + i];
    }
    freeArray<mj_part_t>(num_parts_proc_assigned);
    freeArray< uSortItem<mj_part_t, mj_gno_t> > (sort_item_num_points_of_proc_in_part_i);
    freeArray<uSortItem<mj_part_t, mj_gno_t> >(sort_item_point_counts_in_parts);
    freeArray<mj_lno_t >(space_in_each_processor);


    //sort assignments with respect to the assigned processors.
    uqsort<mj_part_t, mj_part_t>(num_parts, sort_item_part_to_proc_assignment);
    //fill sendBuf.


    this->assign_send_destinations2(
            num_parts,
            sort_item_part_to_proc_assignment,
            coordinate_destinations,
            output_part_numbering_begin_index,
            next_future_num_parts_in_parts);

    freeArray<uSortItem<mj_part_t, mj_part_t> >(sort_item_part_to_proc_assignment);
}


/*! \brief Function fills up coordinate_destinations is the output array
 * that holds which part each coordinate should be sent. In addition it calculates
 * the shift amount (output_part_numbering_begin_index) to be done when
 * final numberings of the parts are performed.
 *
 * \param num_points_in_all_processor_parts is the array holding the num points in each part in each proc.
 * \param num_parts is the number of parts that exist in the current partitioning.
 * \param num_procs is the number of processor attending to migration operation.

 * \param send_count_to_each_proc array array storing the number of points to be sent to each part.
 * \param processor_ranks_for_subcomm is the ranks of the processors that will be in the subcommunicator with me.
 * \param next_future_num_parts_in_parts is the vector, how many more parts each part will be divided into in the future.
 * \param out_num_part is the number of parts assigned to the process.
 * \param out_part_indices is the indices of the part to which the processor is assigned.
 * \param output_part_numbering_begin_index is how much the numbers should be shifted when numbering the result parts.
 * \param coordinate_destinations is the output array that holds which part each coordinate should be sent.
 */
template <typename mj_scalar_t, typename mj_lno_t, typename mj_gno_t,
          typename mj_part_t>
void AlgMJ<mj_scalar_t, mj_lno_t, mj_gno_t, mj_part_t>::mj_migration_part_proc_assignment(
    mj_gno_t * num_points_in_all_processor_parts,
    mj_part_t num_parts,
    mj_part_t num_procs,
    mj_lno_t *send_count_to_each_proc,
    std::vector<mj_part_t> &processor_ranks_for_subcomm,
    std::vector<mj_part_t> *next_future_num_parts_in_parts,
    mj_part_t &out_num_part,
    std::vector<mj_part_t> &out_part_indices,
    mj_part_t &output_part_numbering_begin_index,
    int *coordinate_destinations){



        processor_ranks_for_subcomm.clear();
        // if (this->num_local_coords > 0)
        if (num_procs > num_parts){
                //if there are more processors than the number of current part
                //then processors share the existing parts.
                //at the end each processor will have a single part,
                //but a part will be shared by a group of processors.
                mj_part_t out_part_index = 0;
                this->mj_assign_proc_to_parts(
                                num_points_in_all_processor_parts,
                                num_parts,
                                num_procs,
                                send_count_to_each_proc,
                                processor_ranks_for_subcomm,
                                next_future_num_parts_in_parts,
                                out_part_index,
                                output_part_numbering_begin_index,
                                coordinate_destinations
                );

                out_num_part = 1;
                out_part_indices.clear();
                out_part_indices.push_back(out_part_index);
        }
        else {

                //there are more parts than the processors.
                //therefore a processor will be assigned multiple parts,
                //the subcommunicators will only have a single processor.
                processor_ranks_for_subcomm.push_back(this->myRank);

                //since there are more parts then procs,
                //assign multiple parts to processors.
                this->mj_assign_parts_to_procs(
                                num_points_in_all_processor_parts,
                                num_parts,
                                num_procs,
                                send_count_to_each_proc,
                                next_future_num_parts_in_parts,
                                out_num_part,
                                out_part_indices,
                                output_part_numbering_begin_index,
                                coordinate_destinations);
        }
}

/*! \brief Function fills up coordinate_destinations is the output array
 * that holds which part each coordinate should be sent. In addition it calculates
 * the shift amount (output_part_numbering_begin_index) to be done when
 * final numberings of the parts are performed.
 *
 *
 * \param num_procs is the number of processor attending to migration operation.
 * \param num_new_local_points is the output to represent the new number of local points.
 * \param iteration is the string for the current iteration.
 * \param coordinate_destinations is the output array that holds which part each coordinate should be sent.
 * \param num_parts is the number of parts that exist in the current partitioning.
 */
template <typename mj_scalar_t, typename mj_lno_t, typename mj_gno_t,
          typename mj_part_t>
void AlgMJ<mj_scalar_t, mj_lno_t, mj_gno_t, mj_part_t>::mj_migrate_coords(
    mj_part_t num_procs,
    mj_lno_t &num_new_local_points,
    std::string iteration,
    int *coordinate_destinations,
    mj_part_t num_parts)
{
#ifdef ENABLE_ZOLTAN_MIGRATION
    if (sizeof(mj_lno_t) <= sizeof(int)) {

        // Cannot use Zoltan_Comm with local ordinals larger than ints.
        // In Zoltan_Comm_Create, the cast int(this->num_local_coords)
        // may overflow.

        ZOLTAN_COMM_OBJ *plan = NULL;
        MPI_Comm mpi_comm = Teuchos::getRawMpiComm(*(this->comm));
        int num_incoming_gnos = 0;
        int message_tag = 7859;

        this->mj_env->timerStart(MACRO_TIMERS, "MultiJagged - Migration Z1PlanCreating-" + iteration);
        int ierr = Zoltan_Comm_Create(
                        &plan,
                        int(this->num_local_coords),
                        coordinate_destinations,
                        mpi_comm,
                        message_tag,
                        &num_incoming_gnos);
        Z2_ASSERT_VALUE(ierr, ZOLTAN_OK);
        this->mj_env->timerStop(MACRO_TIMERS, "MultiJagged - Migration Z1PlanCreating-" + iteration);

        this->mj_env->timerStart(MACRO_TIMERS, "MultiJagged - Migration Z1Migration-" + iteration);
        mj_gno_t *incoming_gnos = allocMemory< mj_gno_t>(num_incoming_gnos);

        //migrate gnos.
        message_tag++;
        ierr = Zoltan_Comm_Do(
                        plan,
                        message_tag,
                        (char *) this->current_mj_gnos,
                        sizeof(mj_gno_t),
                        (char *) incoming_gnos);
        Z2_ASSERT_VALUE(ierr, ZOLTAN_OK);

        freeArray<mj_gno_t>(this->current_mj_gnos);
        this->current_mj_gnos = incoming_gnos;


        //migrate coordinates
        for (int i = 0; i < this->coord_dim; ++i){
                message_tag++;
                mj_scalar_t *coord = this->mj_coordinates[i];

                this->mj_coordinates[i] = allocMemory<mj_scalar_t>(num_incoming_gnos);
                ierr = Zoltan_Comm_Do(
                                plan,
                                message_tag,
                                (char *) coord,
                                sizeof(mj_scalar_t),
                                (char *) this->mj_coordinates[i]);
                Z2_ASSERT_VALUE(ierr, ZOLTAN_OK);
                freeArray<mj_scalar_t>(coord);
        }

        //migrate weights.
        for (int i = 0; i < this->num_weights_per_coord; ++i){
                message_tag++;
                mj_scalar_t *weight = this->mj_weights[i];

                this->mj_weights[i] = allocMemory<mj_scalar_t>(num_incoming_gnos);
                ierr = Zoltan_Comm_Do(
                                plan,
                                message_tag,
                                (char *) weight,
                                sizeof(mj_scalar_t),
                                (char *) this->mj_weights[i]);
                Z2_ASSERT_VALUE(ierr, ZOLTAN_OK);
                freeArray<mj_scalar_t>(weight);
        }


        //migrate owners.
        int *coord_own = allocMemory<int>(num_incoming_gnos);
        message_tag++;
        ierr = Zoltan_Comm_Do(
                        plan,
                        message_tag,
                        (char *) this->owner_of_coordinate,
                        sizeof(int), (char *) coord_own);
        Z2_ASSERT_VALUE(ierr, ZOLTAN_OK);
        freeArray<int>(this->owner_of_coordinate);
        this->owner_of_coordinate = coord_own;


        //if num procs is less than num parts,
        //we need the part assigment arrays as well, since
        //there will be multiple parts in processor.
        mj_part_t *new_parts = allocMemory<mj_part_t>(num_incoming_gnos);
        if(num_procs < num_parts){
                message_tag++;
                ierr = Zoltan_Comm_Do(
                                plan,
                                message_tag,
                                (char *) this->assigned_part_ids,
                                sizeof(mj_part_t),
                                (char *) new_parts);
                Z2_ASSERT_VALUE(ierr, ZOLTAN_OK);
        }
        freeArray<mj_part_t>(this->assigned_part_ids);
        this->assigned_part_ids = new_parts;

        ierr = Zoltan_Comm_Destroy(&plan);
        Z2_ASSERT_VALUE(ierr, ZOLTAN_OK);
        num_new_local_points = num_incoming_gnos;
        this->mj_env->timerStop(MACRO_TIMERS, "MultiJagged - Migration Z1Migration-" + iteration);
    }

    else

#endif  // ENABLE_ZOLTAN_MIGRATION
    {
        this->mj_env->timerStart(MACRO_TIMERS, "MultiJagged - Migration DistributorPlanCreating-" + iteration);
        Tpetra::Distributor distributor(this->comm);
        ArrayView<const mj_part_t> destinations( coordinate_destinations, this->num_local_coords);
        mj_lno_t num_incoming_gnos = distributor.createFromSends(destinations);
        this->mj_env->timerStop(MACRO_TIMERS, "MultiJagged - Migration DistributorPlanCreating-" + iteration);

        this->mj_env->timerStart(MACRO_TIMERS, "MultiJagged - Migration DistributorMigration-" + iteration);
        {
                //migrate gnos.
                ArrayRCP<mj_gno_t> received_gnos(num_incoming_gnos);
                ArrayView<mj_gno_t> sent_gnos(this->current_mj_gnos, this->num_local_coords);
                distributor.doPostsAndWaits<mj_gno_t>(sent_gnos, 1, received_gnos());
                freeArray<mj_gno_t>(this->current_mj_gnos);
                this->current_mj_gnos = allocMemory<mj_gno_t>(num_incoming_gnos);
                memcpy(
                                this->current_mj_gnos,
                                received_gnos.getRawPtr(),
                                num_incoming_gnos * sizeof(mj_gno_t));
        }
        //migrate coordinates
        for (int i = 0; i < this->coord_dim; ++i){

                ArrayView<mj_scalar_t> sent_coord(this->mj_coordinates[i], this->num_local_coords);
                ArrayRCP<mj_scalar_t> received_coord(num_incoming_gnos);
                distributor.doPostsAndWaits<mj_scalar_t>(sent_coord, 1, received_coord());
                freeArray<mj_scalar_t>(this->mj_coordinates[i]);
                this->mj_coordinates[i] = allocMemory<mj_scalar_t>(num_incoming_gnos);
                memcpy(
                                this->mj_coordinates[i],
                                received_coord.getRawPtr(),
                                num_incoming_gnos * sizeof(mj_scalar_t));
        }

        //migrate weights.
        for (int i = 0; i < this->num_weights_per_coord; ++i){

                ArrayView<mj_scalar_t> sent_weight(this->mj_weights[i], this->num_local_coords);
                ArrayRCP<mj_scalar_t> received_weight(num_incoming_gnos);
                distributor.doPostsAndWaits<mj_scalar_t>(sent_weight, 1, received_weight());
                freeArray<mj_scalar_t>(this->mj_weights[i]);
                this->mj_weights[i] = allocMemory<mj_scalar_t>(num_incoming_gnos);
                memcpy(
                                this->mj_weights[i],
                                received_weight.getRawPtr(),
                                num_incoming_gnos * sizeof(mj_scalar_t));
        }

        {
                //migrate the owners of the coordinates
                ArrayView<int> sent_owners(this->owner_of_coordinate, this->num_local_coords);
                ArrayRCP<int> received_owners(num_incoming_gnos);
                distributor.doPostsAndWaits<int>(sent_owners, 1, received_owners());
                freeArray<int>(this->owner_of_coordinate);
                this->owner_of_coordinate = allocMemory<int>(num_incoming_gnos);
                memcpy(
                                                this->owner_of_coordinate,
                                                received_owners.getRawPtr(),
                                                num_incoming_gnos * sizeof(int));
        }

        //if num procs is less than num parts,
        //we need the part assigment arrays as well, since
        //there will be multiple parts in processor.
        if(num_procs < num_parts){
                ArrayView<mj_part_t> sent_partids(this->assigned_part_ids, this->num_local_coords);
                ArrayRCP<mj_part_t> received_partids(num_incoming_gnos);
                distributor.doPostsAndWaits<mj_part_t>(sent_partids, 1, received_partids());
                freeArray<mj_part_t>(this->assigned_part_ids);
                this->assigned_part_ids = allocMemory<mj_part_t>(num_incoming_gnos);
                memcpy(
                                this->assigned_part_ids,
                                received_partids.getRawPtr(),
                                num_incoming_gnos * sizeof(mj_part_t));
        }
        else {
                mj_part_t *new_parts = allocMemory<int>(num_incoming_gnos);
                freeArray<mj_part_t>(this->assigned_part_ids);
                this->assigned_part_ids = new_parts;
        }
        this->mj_env->timerStop(MACRO_TIMERS, "MultiJagged - Migration DistributorMigration-" + iteration);
        num_new_local_points = num_incoming_gnos;

    }
}

/*! \brief Function creates the new subcomminicator for the processors
 * given in processor_ranks_for_subcomm.
 *
 * \param processor_ranks_for_subcomm is the vector that has the ranks of
 * the processors that will be in the same group.
 */
template <typename mj_scalar_t, typename mj_lno_t, typename mj_gno_t,
          typename mj_part_t>
void AlgMJ<mj_scalar_t, mj_lno_t, mj_gno_t, mj_part_t>::create_sub_communicator(std::vector<mj_part_t> &processor_ranks_for_subcomm){
    mj_part_t group_size = processor_ranks_for_subcomm.size();
    mj_part_t *ids = allocMemory<mj_part_t>(group_size);
    for(mj_part_t i = 0; i < group_size; ++i) {
        ids[i] = processor_ranks_for_subcomm[i];
    }
    ArrayView<const mj_part_t> idView(ids, group_size);
    this->comm = this->comm->createSubcommunicator(idView);
    freeArray<mj_part_t>(ids);
}


/*! \brief Function writes the new permutation arrays after the migration.
 *
 * \param output_num_parts is the number of parts that is assigned to the processor.
 * \param num_parts is the number of parts right before migration.
 */
template <typename mj_scalar_t, typename mj_lno_t, typename mj_gno_t,
          typename mj_part_t>
void AlgMJ<mj_scalar_t, mj_lno_t, mj_gno_t, mj_part_t>::fill_permutation_array(
    mj_part_t output_num_parts,
    mj_part_t num_parts){
        //if there is single output part, then simply fill the permutation array.
    if (output_num_parts == 1){
        for(mj_lno_t i = 0; i < this->num_local_coords; ++i){
            this->new_coordinate_permutations[i] = i;
        }
        this->new_part_xadj[0] = this->num_local_coords;
    }
    else {

        //otherwise we need to count how many points are there in each part.
        //we allocate here as num_parts, because the sent partids are up to num_parts,
        //although there are outout_num_parts different part.
        mj_lno_t *num_points_in_parts = allocMemory<mj_lno_t>(num_parts);
        //part shift holds the which part number an old part number corresponds to.
        mj_part_t *part_shifts = allocMemory<mj_part_t>(num_parts);

        memset(num_points_in_parts, 0, sizeof(mj_lno_t) * num_parts);

        for(mj_lno_t i = 0; i < this->num_local_coords; ++i){
            mj_part_t ii = this->assigned_part_ids[i];
            ++num_points_in_parts[ii];
        }

        //write the end points of the parts.
        mj_part_t p = 0;
        mj_lno_t prev_index = 0;
        for(mj_part_t i = 0; i < num_parts; ++i){
            if(num_points_in_parts[i] > 0)  {
                this->new_part_xadj[p] =  prev_index + num_points_in_parts[i];
                prev_index += num_points_in_parts[i];
                part_shifts[i] = p++;
            }
        }

        //for the rest of the parts write the end index as end point.
        mj_part_t assigned_num_parts = p - 1;
        for (;p < num_parts; ++p){
            this->new_part_xadj[p] =  this->new_part_xadj[assigned_num_parts];
        }
        for(mj_part_t i = 0; i < output_num_parts; ++i){
            num_points_in_parts[i] = this->new_part_xadj[i];
        }

        //write the permutation array here.
        //get the part of the coordinate i, shift it to obtain the new part number.
        //assign it to the end of the new part numbers pointer.
        for(mj_lno_t i = this->num_local_coords - 1; i >= 0; --i){
            mj_part_t part = part_shifts[mj_part_t(this->assigned_part_ids[i])];
            this->new_coordinate_permutations[--num_points_in_parts[part]] = i;
        }

        freeArray<mj_lno_t>(num_points_in_parts);
        freeArray<mj_part_t>(part_shifts);
    }
}


/*! \brief Function checks if should do migration or not.
 * It returns true to point that migration should be done when
 * -migration_reduce_all_population are higher than a predetermined value
 * -num_coords_for_last_dim_part that left for the last dimension partitioning is less than a predetermined value
 * -the imbalance of the processors on the parts are higher than given threshold.

 * \param input_num_parts is the number of parts when migration is called.
 * \param output_num_parts is the output number of parts after migration.
 * \param next_future_num_parts_in_parts is the number of total future parts each
 * part is partitioned into. This will be updated when migration is performed.
 * \param output_part_begin_index is the number that will be used as beginning part number
 * when final solution part numbers are assigned.
 * \param migration_reduce_all_population is the estimated total number of reduceall operations
 * multiplied with number of processors to be used for determining migration.
 *
 * \param num_coords_for_last_dim_part is the estimated number of points in each part,
 * when last dimension partitioning is performed.
 * \param iteration is the string that gives information about the dimension for printing purposes.
 * \param input_part_boxes is the array that holds the part boxes after the migration. (swapped)
 * \param output_part_boxes is the array that holds the part boxes before the migration. (swapped)
 *
 */
template <typename mj_scalar_t, typename mj_lno_t, typename mj_gno_t,
          typename mj_part_t>
bool AlgMJ<mj_scalar_t, mj_lno_t, mj_gno_t, mj_part_t>::mj_perform_migration(
    mj_part_t input_num_parts, //current umb parts
    mj_part_t &output_num_parts, //output umb parts.
    std::vector<mj_part_t> *next_future_num_parts_in_parts,
    mj_part_t &output_part_begin_index,
    size_t migration_reduce_all_population,
    mj_lno_t num_coords_for_last_dim_part,
    std::string iteration,
    RCP<mj_partBoxVector_t> &input_part_boxes,
    RCP<mj_partBoxVector_t> &output_part_boxes
)
{
        mj_part_t num_procs = this->comm->getSize();
        this->myRank = this->comm->getRank();


        //this array holds how many points each processor has in each part.
        //to access how many points processor i has on part j,
        //num_points_in_all_processor_parts[i * num_parts + j]
        mj_gno_t *num_points_in_all_processor_parts = allocMemory<mj_gno_t>(input_num_parts * (num_procs + 1));

        //get the number of coordinates in each part in each processor.
        this->get_processor_num_points_in_parts(
                        num_procs,
                        input_num_parts,
                        num_points_in_all_processor_parts);


        //check if migration will be performed or not.
        if (!this->mj_check_to_migrate(
                        migration_reduce_all_population,
                        num_coords_for_last_dim_part,
                        num_procs,
                        input_num_parts,
                        num_points_in_all_processor_parts)){
                freeArray<mj_gno_t>(num_points_in_all_processor_parts);
                return false;
        }


        mj_lno_t *send_count_to_each_proc = NULL;
        int *coordinate_destinations = allocMemory<int>(this->num_local_coords);
        send_count_to_each_proc = allocMemory<mj_lno_t>(num_procs);
        for (int i = 0; i < num_procs; ++i) send_count_to_each_proc[i] = 0;

        std::vector<mj_part_t> processor_ranks_for_subcomm;
        std::vector<mj_part_t> out_part_indices;

        //determine which processors are assigned to which parts
        this->mj_migration_part_proc_assignment(
                        num_points_in_all_processor_parts,
                        input_num_parts,
                        num_procs,
                        send_count_to_each_proc,
                        processor_ranks_for_subcomm,
                        next_future_num_parts_in_parts,
                        output_num_parts,
                        out_part_indices,
                        output_part_begin_index,
                        coordinate_destinations);




        freeArray<mj_lno_t>(send_count_to_each_proc);
        std::vector <mj_part_t> tmpv;

        std::sort (out_part_indices.begin(), out_part_indices.end());
        mj_part_t outP = out_part_indices.size();

        mj_gno_t new_global_num_points = 0;
        mj_gno_t *global_num_points_in_parts = num_points_in_all_processor_parts + num_procs * input_num_parts;

        if (this->mj_keep_part_boxes){
                input_part_boxes->clear();
        }

        //now we calculate the new values for next_future_num_parts_in_parts.
        //same for the part boxes.
        for (mj_part_t i = 0; i < outP; ++i){
                mj_part_t ind = out_part_indices[i];
                new_global_num_points += global_num_points_in_parts[ind];
                tmpv.push_back((*next_future_num_parts_in_parts)[ind]);
                if (this->mj_keep_part_boxes){
                        input_part_boxes->push_back((*output_part_boxes)[ind]);
                }
        }
        //swap the input and output part boxes.
        if (this->mj_keep_part_boxes){
                RCP<mj_partBoxVector_t> tmpPartBoxes = input_part_boxes;
                input_part_boxes = output_part_boxes;
                output_part_boxes = tmpPartBoxes;
        }
        next_future_num_parts_in_parts->clear();
        for (mj_part_t i = 0; i < outP; ++i){
                mj_part_t p = tmpv[i];
                next_future_num_parts_in_parts->push_back(p);
        }

        freeArray<mj_gno_t>(num_points_in_all_processor_parts);

        mj_lno_t num_new_local_points = 0;


        //perform the actual migration operation here.
        this->mj_migrate_coords(
                        num_procs,
                        num_new_local_points,
                        iteration,
                        coordinate_destinations,
                        input_num_parts);


        freeArray<int>(coordinate_destinations);

        if(this->num_local_coords != num_new_local_points){
                freeArray<mj_lno_t>(this->new_coordinate_permutations);
                freeArray<mj_lno_t>(this->coordinate_permutations);

                this->new_coordinate_permutations = allocMemory<mj_lno_t>(num_new_local_points);
                this->coordinate_permutations = allocMemory<mj_lno_t>(num_new_local_points);
        }
        this->num_local_coords = num_new_local_points;
        this->num_global_coords = new_global_num_points;



        //create subcommunicator.
        this->create_sub_communicator(processor_ranks_for_subcomm);
        processor_ranks_for_subcomm.clear();

        //fill the new permutation arrays.
        this->fill_permutation_array(
                        output_num_parts,
                        input_num_parts);
        return true;
}


/*! \brief Function creates consistent chunks for task partitioning. Used only in the case of
 * sequential task partitioning, where consistent handle of the points on the cuts are required.
 *
 * \param num_parts is the number of parts.
 * \param mj_current_dim_coords is 1 dimensional array holding the coordinate values.
 * \param current_concurrent_cut_coordinate is 1 dimensional array holding the cut coordinates.
 * \param coordinate_begin is the start index of the given partition on partitionedPointPermutations.
 * \param coordinate_end is the end index of the given partition on partitionedPointPermutations.
 * \param used_local_cut_line_weight_to_left holds how much weight of the coordinates on the cutline should be put on left side.
 *
 * \param out_part_xadj is the indices of begginning and end of the parts in the output partition.
 * \param coordInd is the index according to which the partitioning is done.
 */
template <typename mj_scalar_t, typename mj_lno_t, typename mj_gno_t,
          typename mj_part_t>
void AlgMJ<mj_scalar_t, mj_lno_t, mj_gno_t, mj_part_t>::create_consistent_chunks(
    mj_part_t num_parts,
    mj_scalar_t *mj_current_dim_coords,
    mj_scalar_t *current_concurrent_cut_coordinate,
    mj_lno_t coordinate_begin,
    mj_lno_t coordinate_end,
    mj_scalar_t *used_local_cut_line_weight_to_left,
    mj_lno_t *out_part_xadj,
    int coordInd){

        //mj_lno_t numCoordsInPart =  coordinateEnd - coordinateBegin;
        mj_part_t no_cuts = num_parts - 1;



        int me = 0;
        mj_lno_t *thread_num_points_in_parts = this->thread_point_counts[me];
        mj_scalar_t *my_local_thread_cut_weights_to_put_left = NULL;


        //now if the rectilinear partitioning is allowed we decide how
        //much weight each thread should put to left and right.
        if (this->distribute_points_on_cut_lines){

                my_local_thread_cut_weights_to_put_left = this->thread_cut_line_weight_to_put_left[me];
                for (mj_part_t i = 0; i < no_cuts; ++i){
                        //the left to be put on the left of the cut.
                        mj_scalar_t left_weight = used_local_cut_line_weight_to_left[i];
                        //cout << "i:" << i << " left_weight:" << left_weight << endl;
                        for(int ii = 0; ii < this->num_threads; ++ii){
                                if(left_weight > this->sEpsilon){
                                        //the weight of thread ii on cut.
                                        mj_scalar_t thread_ii_weight_on_cut = this->thread_part_weight_work[ii][i * 2 + 1] - this->thread_part_weight_work[ii][i * 2 ];
                                        if(thread_ii_weight_on_cut < left_weight){
                                                this->thread_cut_line_weight_to_put_left[ii][i] = thread_ii_weight_on_cut;
                                        }
                                        else {
                                                this->thread_cut_line_weight_to_put_left[ii][i] = left_weight ;
                                        }
                                        left_weight -= thread_ii_weight_on_cut;
                                }
                                else {
                                        this->thread_cut_line_weight_to_put_left[ii][i] = 0;
                                }
                        }
                }

                if(no_cuts > 0){
                        //this is a special case. If cutlines share the same coordinate, their weights are equal.
                        //we need to adjust the ratio for that.
                        for (mj_part_t i = no_cuts - 1; i > 0 ; --i){
                                if(ZOLTAN2_ABS(current_concurrent_cut_coordinate[i] - current_concurrent_cut_coordinate[i -1]) < this->sEpsilon){
                                        my_local_thread_cut_weights_to_put_left[i] -= my_local_thread_cut_weights_to_put_left[i - 1] ;
                                }
                                my_local_thread_cut_weights_to_put_left[i] = int ((my_local_thread_cut_weights_to_put_left[i] + LEAST_SIGNIFICANCE) * SIGNIFICANCE_MUL)
                                                                                                / mj_scalar_t(SIGNIFICANCE_MUL);
                        }
                }
        }

        for(mj_part_t ii = 0; ii < num_parts; ++ii){
                thread_num_points_in_parts[ii] = 0;
        }

        //for this specific case we dont want to distribute the points along the cut position
        //randomly, as we need a specific ordering of them. Instead,
        //we put the coordinates into a sort item, where we sort those
        //using the coordinates of points on other dimensions and the index.


        //some of the cuts might share the same position.
        //in this case, if cut i and cut j share the same position
        //cut_map[i] = cut_map[j] = sort item index.
        mj_part_t *cut_map = allocMemory<mj_part_t> (no_cuts);


        typedef uMultiSortItem<mj_lno_t, int, mj_scalar_t> multiSItem;
        typedef std::vector< multiSItem > multiSVector;
        typedef std::vector<multiSVector> multiS2Vector;

        //to keep track of the memory allocated.
        std::vector<mj_scalar_t *>allocated_memory;

        //vector for which the coordinates will be sorted.
        multiS2Vector sort_vector_points_on_cut;

        //the number of cuts that have different coordinates.
        mj_part_t different_cut_count = 1;
        cut_map[0] = 0;

        //now we insert 1 sort vector for all cuts on the different
        //positins.if multiple cuts are on the same position, they share sort vectors.
        multiSVector tmpMultiSVector;
        sort_vector_points_on_cut.push_back(tmpMultiSVector);

        for (mj_part_t i = 1; i < no_cuts ; ++i){
                //if cuts share the same cut coordinates
                //set the cutmap accordingly.
                if(ZOLTAN2_ABS(current_concurrent_cut_coordinate[i] - current_concurrent_cut_coordinate[i -1]) < this->sEpsilon){
                        cut_map[i] = cut_map[i-1];
                }
                else {
                        cut_map[i] = different_cut_count++;
                        multiSVector tmp2MultiSVector;
                        sort_vector_points_on_cut.push_back(tmp2MultiSVector);
                }
        }


        //now the actual part assigment.
        for (mj_lno_t ii = coordinate_begin; ii < coordinate_end; ++ii){

                mj_lno_t i = this->coordinate_permutations[ii];

                mj_part_t pp = this->assigned_part_ids[i];
                mj_part_t p = pp / 2;
                //if the coordinate is on a cut.
                if(pp % 2 == 1 ){
                        mj_scalar_t *vals = allocMemory<mj_scalar_t>(this->coord_dim -1);
                        allocated_memory.push_back(vals);

                        //we insert the coordinates to the sort item here.
                        int val_ind = 0;
                        for(int dim = coordInd + 1; dim < this->coord_dim; ++dim){
                                vals[val_ind++] = this->mj_coordinates[dim][i];
                        }
                        for(int dim = 0; dim < coordInd; ++dim){
                                vals[val_ind++] = this->mj_coordinates[dim][i];
                        }
                        multiSItem tempSortItem(i, this->coord_dim -1, vals);
                        //inser the point to the sort vector pointed by the cut_map[p].
                        mj_part_t cmap = cut_map[p];
                        sort_vector_points_on_cut[cmap].push_back(tempSortItem);
                }
                else {
                        //if it is not on the cut, simple sorting.
                        ++thread_num_points_in_parts[p];
                        this->assigned_part_ids[i] = p;
                }
        }

        //sort all the sort vectors.
        for (mj_part_t i = 0; i < different_cut_count; ++i){
                std::sort (sort_vector_points_on_cut[i].begin(), sort_vector_points_on_cut[i].end());
        }

        //we do the part assignment for the points on cuts here.
        mj_part_t previous_cut_map = cut_map[0];

        //this is how much previous part owns the weight of the current part.
        //when target part weight is 1.6, and the part on the left is given 2,
        //the left has an extra 0.4, while the right has missing 0.4 from the previous cut.
        //this parameter is used to balance this issues.
        //in the above example weight_stolen_from_previous_part will be 0.4.
        //if the left part target is 2.2 but it is given 2,
        //then weight_stolen_from_previous_part will be -0.2.
        mj_scalar_t weight_stolen_from_previous_part = 0;
        for (mj_part_t p = 0; p < no_cuts; ++p){

                mj_part_t mapped_cut = cut_map[p];

                //if previous cut map is done, and it does not have the same index,
                //then assign all points left on that cut to its right.
                if (previous_cut_map != mapped_cut){
                        mj_lno_t sort_vector_end = (mj_lno_t)sort_vector_points_on_cut[previous_cut_map].size() - 1;
                        for (; sort_vector_end >= 0; --sort_vector_end){
                                multiSItem t = sort_vector_points_on_cut[previous_cut_map][sort_vector_end];
                                mj_lno_t i = t.index;
                                ++thread_num_points_in_parts[p];
                                this->assigned_part_ids[i] = p;
                        }
                        sort_vector_points_on_cut[previous_cut_map].clear();
                }
                mj_lno_t sort_vector_end = (mj_lno_t)sort_vector_points_on_cut[mapped_cut].size() - 1;

                for (; sort_vector_end >= 0; --sort_vector_end){
                        multiSItem t = sort_vector_points_on_cut[mapped_cut][sort_vector_end];
                        mj_lno_t i = t.index;
                        mj_scalar_t w = this->mj_uniform_weights[0]? 1:this->mj_weights[0][i];


                        //part p has enough space for point i, then put it to point i.
                        if(     my_local_thread_cut_weights_to_put_left[p] + weight_stolen_from_previous_part> this->sEpsilon &&
                                my_local_thread_cut_weights_to_put_left[p] + weight_stolen_from_previous_part - ZOLTAN2_ABS(my_local_thread_cut_weights_to_put_left[p] + weight_stolen_from_previous_part - w)
                                        > this->sEpsilon){

                                my_local_thread_cut_weights_to_put_left[p] -= w;
                                sort_vector_points_on_cut[mapped_cut].pop_back();
                                ++thread_num_points_in_parts[p];
                                this->assigned_part_ids[i] = p;
                                //if putting this weight to left overweights the left cut, then
                                //increase the space for the next cut using weight_stolen_from_previous_part.
                                if(p < no_cuts - 1 && my_local_thread_cut_weights_to_put_left[p] < this->sEpsilon){
                                        if(mapped_cut == cut_map[p + 1] ){
                                                //if the cut before the cut indexed at p was also at the same position
                                                //special case, as we handle the weight differently here.
                                                if (previous_cut_map != mapped_cut){
                                                        weight_stolen_from_previous_part = my_local_thread_cut_weights_to_put_left[p];
                                                }
                                                else {
                                                        //if the cut before the cut indexed at p was also at the same position
                                                        //we assign extra weights cumulatively in this case.
                                                        weight_stolen_from_previous_part += my_local_thread_cut_weights_to_put_left[p];
                                                }
                                        }
                                        else{
                                                weight_stolen_from_previous_part = -my_local_thread_cut_weights_to_put_left[p];
                                        }
                                        //end assignment for part p
                                        break;
                                }
                        } else {
                                //if part p does not have enough space for this point
                                //and if there is another cut sharing the same positon,
                                //again increase the space for the next
                                if(p < no_cuts - 1 && mapped_cut == cut_map[p + 1]){
                                        if (previous_cut_map != mapped_cut){
                                                weight_stolen_from_previous_part = my_local_thread_cut_weights_to_put_left[p];
                                        }
                                        else {
                                                weight_stolen_from_previous_part += my_local_thread_cut_weights_to_put_left[p];
                                        }
                                }
                                else{
                                        weight_stolen_from_previous_part = -my_local_thread_cut_weights_to_put_left[p];
                                }
                                //end assignment for part p
                                break;
                        }
                }
                previous_cut_map = mapped_cut;
        }
        //put everything left on the last cut to the last part.
        mj_lno_t sort_vector_end = (mj_lno_t)sort_vector_points_on_cut[previous_cut_map].size() - 1;
        for (; sort_vector_end >= 0; --sort_vector_end){
                multiSItem t = sort_vector_points_on_cut[previous_cut_map][sort_vector_end];
                mj_lno_t i = t.index;
                ++thread_num_points_in_parts[no_cuts];
                this->assigned_part_ids[i] = no_cuts;
        }
        sort_vector_points_on_cut[previous_cut_map].clear();
        freeArray<mj_part_t> (cut_map);

        //free the memory allocated for vertex sort items .
        mj_lno_t vSize = (mj_lno_t) allocated_memory.size();
        for(mj_lno_t i = 0; i < vSize; ++i){
                freeArray<mj_scalar_t> (allocated_memory[i]);
        }

        //creation of part_xadj as in usual case.
        for(mj_part_t j = 0; j < num_parts; ++j){
                mj_lno_t num_points_in_part_j_upto_thread_i = 0;
                for (int i = 0; i < this->num_threads; ++i){
                        mj_lno_t thread_num_points_in_part_j = this->thread_point_counts[i][j];
                        this->thread_point_counts[i][j] = num_points_in_part_j_upto_thread_i;
                        num_points_in_part_j_upto_thread_i += thread_num_points_in_part_j;

                }
                out_part_xadj[j] = num_points_in_part_j_upto_thread_i;// + prev2; //+ coordinateBegin;
        }

        //perform prefix sum for num_points in parts.
        for(mj_part_t j = 1; j < num_parts; ++j){
                out_part_xadj[j] += out_part_xadj[j - 1];
        }


        //shift the num points in threads thread to obtain the
        //beginning index of each thread's private space.
        for(mj_part_t j = 1; j < num_parts; ++j){
                thread_num_points_in_parts[j] += out_part_xadj[j - 1] ;
        }

        //now thread gets the coordinate and writes the index of coordinate to the permutation array
        //using the part index we calculated.
        for (mj_lno_t ii = coordinate_begin; ii < coordinate_end; ++ii){
                mj_lno_t i = this->coordinate_permutations[ii];
                mj_part_t p =  this->assigned_part_ids[i];
                this->new_coordinate_permutations[coordinate_begin +
                                                  thread_num_points_in_parts[p]++] = i;
        }
}



/*! \brief Function sends the found partids to the owner of the coordinates,
 * if the data is ever migrated. otherwise, it seets the part numbers and returns.
 * \param current_num_parts is the number of parts in the process.
 * \param output_part_begin_index is the number that will be used as beginning part number
 * \param output_part_boxes is the array that holds the part boxes
 * \param is_data_ever_migrated is the boolean value which is true
 * if the data is ever migrated during the partitioning.
 *
 */
template <typename mj_scalar_t, typename mj_lno_t, typename mj_gno_t,
          typename mj_part_t>
void AlgMJ<mj_scalar_t, mj_lno_t, mj_gno_t, mj_part_t>::set_final_parts(
                mj_part_t current_num_parts,
                mj_part_t output_part_begin_index,
                RCP<mj_partBoxVector_t> &output_part_boxes,
                bool is_data_ever_migrated)
{
    this->mj_env->timerStart(MACRO_TIMERS, "MultiJagged - Part_Assignment");

#ifdef HAVE_ZOLTAN2_OMP
#pragma omp parallel for
#endif
    for(mj_part_t i = 0; i < current_num_parts;++i){

        mj_lno_t begin = 0;
        mj_lno_t end = this->part_xadj[i];

        if(i > 0) begin = this->part_xadj[i -1];
        mj_part_t part_to_set_index = i + output_part_begin_index;
        if (this->mj_keep_part_boxes){
                (*output_part_boxes)[i].setpId(part_to_set_index);
        }
        for (mj_lno_t ii = begin; ii < end; ++ii){
                mj_lno_t k = this->coordinate_permutations[ii];
                this->assigned_part_ids[k] = part_to_set_index;
        }
    }

    //ArrayRCP<const mj_gno_t> gnoList;
    if(!is_data_ever_migrated){
        //freeArray<mj_gno_t>(this->current_mj_gnos);
        //if(this->num_local_coords > 0){
        //    gnoList = arcpFromArrayView(this->mj_gnos);
        //}
    }
    else {
#ifdef ENABLE_ZOLTAN_MIGRATION
      if (sizeof(mj_lno_t) <=  sizeof(int)) {

        // Cannot use Zoltan_Comm with local ordinals larger than ints.
        // In Zoltan_Comm_Create, the cast int(this->num_local_coords)
        // may overflow.

        //if data is migrated, then send part numbers to the original owners.
        ZOLTAN_COMM_OBJ *plan = NULL;
        MPI_Comm mpi_comm = Teuchos::getRawMpiComm(*(this->mj_problemComm));

        int incoming = 0;
        int message_tag = 7856;

        this->mj_env->timerStart(MACRO_TIMERS, "MultiJagged - Final Z1PlanCreating");
        int ierr = Zoltan_Comm_Create( &plan, int(this->num_local_coords),
                        this->owner_of_coordinate, mpi_comm, message_tag,
                        &incoming);
        Z2_ASSERT_VALUE(ierr, ZOLTAN_OK);
        this->mj_env->timerStop(MACRO_TIMERS, "MultiJagged - Final Z1PlanCreating" );

        mj_gno_t *incoming_gnos = allocMemory< mj_gno_t>(incoming);

        message_tag++;
        this->mj_env->timerStart(MACRO_TIMERS, "MultiJagged - Final Z1PlanComm");
        ierr = Zoltan_Comm_Do( plan, message_tag, (char *) this->current_mj_gnos,
                        sizeof(mj_gno_t), (char *) incoming_gnos);
        Z2_ASSERT_VALUE(ierr, ZOLTAN_OK);

        freeArray<mj_gno_t>(this->current_mj_gnos);
        this->current_mj_gnos = incoming_gnos;

        mj_part_t *incoming_partIds = allocMemory< mj_part_t>(incoming);

        message_tag++;
        ierr = Zoltan_Comm_Do( plan, message_tag, (char *) this->assigned_part_ids,
                        sizeof(mj_part_t), (char *) incoming_partIds);
        Z2_ASSERT_VALUE(ierr, ZOLTAN_OK);
        freeArray<mj_part_t>(this->assigned_part_ids);
        this->assigned_part_ids = incoming_partIds;

        this->mj_env->timerStop(MACRO_TIMERS, "MultiJagged - Final Z1PlanComm");
        ierr = Zoltan_Comm_Destroy(&plan);
        Z2_ASSERT_VALUE(ierr, ZOLTAN_OK);

        this->num_local_coords = incoming;
        //gnoList = arcp(this->current_mj_gnos, 0, this->num_local_coords, true);
      }
      else

#endif  // !ENABLE_ZOLTAN_MIGRATION
      {
        //if data is migrated, then send part numbers to the original owners.
        this->mj_env->timerStart(MACRO_TIMERS, "MultiJagged - Final DistributorPlanCreating");
        Tpetra::Distributor distributor(this->mj_problemComm);
        ArrayView<const mj_part_t> owners_of_coords(this->owner_of_coordinate, this->num_local_coords);
        mj_lno_t incoming = distributor.createFromSends(owners_of_coords);
        this->mj_env->timerStop(MACRO_TIMERS, "MultiJagged - Final DistributorPlanCreating" );

        this->mj_env->timerStart(MACRO_TIMERS, "MultiJagged - Final DistributorPlanComm");
        //migrate gnos to actual owners.
        ArrayRCP<mj_gno_t> received_gnos(incoming);
        ArrayView<mj_gno_t> sent_gnos(this->current_mj_gnos, this->num_local_coords);
        distributor.doPostsAndWaits<mj_gno_t>(sent_gnos, 1, received_gnos());
        freeArray<mj_gno_t>(this->current_mj_gnos);
        this->current_mj_gnos = allocMemory<mj_gno_t>(incoming);
        memcpy( this->current_mj_gnos,
                received_gnos.getRawPtr(),
                incoming * sizeof(mj_gno_t));

                //migrate part ids to actual owners.
        ArrayView<mj_part_t> sent_partids(this->assigned_part_ids, this->num_local_coords);
        ArrayRCP<mj_part_t> received_partids(incoming);
        distributor.doPostsAndWaits<mj_part_t>(sent_partids, 1, received_partids());
        freeArray<mj_part_t>(this->assigned_part_ids);
        this->assigned_part_ids = allocMemory<mj_part_t>(incoming);
        memcpy( this->assigned_part_ids,
                received_partids.getRawPtr(),
                incoming * sizeof(mj_part_t));

        this->num_local_coords = incoming;
        this->mj_env->timerStop(MACRO_TIMERS, "MultiJagged - Final DistributorPlanComm");

      }
    }

    this->mj_env->timerStop(MACRO_TIMERS, "MultiJagged - Part_Assignment");

    this->mj_env->timerStart(MACRO_TIMERS, "MultiJagged - Solution_Part_Assignment");

    //ArrayRCP<mj_part_t> partId;
    //partId = arcp(this->assigned_part_ids, 0, this->num_local_coords, true);

    if (this->mj_keep_part_boxes){
        this->kept_boxes = compute_global_box_boundaries(output_part_boxes);

    }

    this->mj_env->timerStop(MACRO_TIMERS, "MultiJagged - Solution_Part_Assignment");
}

/*! \brief Function frees all allocated work memory.
*/
template <typename mj_scalar_t, typename mj_lno_t, typename mj_gno_t,
          typename mj_part_t>
void AlgMJ<mj_scalar_t, mj_lno_t, mj_gno_t, mj_part_t>::free_work_memory(){
        this->mj_env->timerStart(MACRO_TIMERS, "MultiJagged - Problem_Free");

        for (int i=0; i < this->coord_dim; i++){
                freeArray<mj_scalar_t>(this->mj_coordinates[i]);
        }
        freeArray<mj_scalar_t *>(this->mj_coordinates);

        for (int i=0; i < this->num_weights_per_coord; i++){
                freeArray<mj_scalar_t>(this->mj_weights[i]);
        }
        freeArray<mj_scalar_t *>(this->mj_weights);

        freeArray<int>(this->owner_of_coordinate);

        for(int i = 0; i < this->num_threads; ++i){
                freeArray<mj_lno_t>(this->thread_point_counts[i]);
        }

        freeArray<mj_lno_t *>(this->thread_point_counts);
        freeArray<double *> (this->thread_part_weight_work);

        if(this->distribute_points_on_cut_lines){
                freeArray<mj_scalar_t>(this->process_cut_line_weight_to_put_left);
                for(int i = 0; i < this->num_threads; ++i){
                        freeArray<mj_scalar_t>(this->thread_cut_line_weight_to_put_left[i]);
                }
                freeArray<mj_scalar_t *>(this->thread_cut_line_weight_to_put_left);
                freeArray<mj_scalar_t>(this->process_rectilinear_cut_weight);
                freeArray<mj_scalar_t>(this->global_rectilinear_cut_weight);
        }

        freeArray<mj_part_t>(this->my_incomplete_cut_count);

        freeArray<mj_scalar_t>(this->max_min_coords);

        freeArray<mj_lno_t>(this->new_part_xadj);

        freeArray<mj_lno_t>(this->coordinate_permutations);

        freeArray<mj_lno_t>(this->new_coordinate_permutations);

        freeArray<mj_scalar_t>(this->all_cut_coordinates);

        freeArray<mj_scalar_t> (this->process_local_min_max_coord_total_weight);

        freeArray<mj_scalar_t> (this->global_min_max_coord_total_weight);

        freeArray<mj_scalar_t>(this->cut_coordinates_work_array);

        freeArray<mj_scalar_t>(this->target_part_weights);

        freeArray<mj_scalar_t>(this->cut_upper_bound_coordinates);

        freeArray<mj_scalar_t>(this->cut_lower_bound_coordinates);

        freeArray<mj_scalar_t>(this->cut_lower_bound_weights);
        freeArray<mj_scalar_t>(this->cut_upper_bound_weights);
        freeArray<bool>(this->is_cut_line_determined);
        freeArray<mj_scalar_t>(this->total_part_weight_left_right_closests);
        freeArray<mj_scalar_t>(this->global_total_part_weight_left_right_closests);

        for(int i = 0; i < this->num_threads; ++i){
                freeArray<double>(this->thread_part_weights[i]);
                freeArray<mj_scalar_t>(this->thread_cut_right_closest_point[i]);
                freeArray<mj_scalar_t>(this->thread_cut_left_closest_point[i]);
        }

        freeArray<double *>(this->thread_part_weights);
        freeArray<mj_scalar_t *>(this->thread_cut_left_closest_point);
        freeArray<mj_scalar_t *>(this->thread_cut_right_closest_point);

        this->mj_env->timerStop(MACRO_TIMERS, "MultiJagged - Problem_Free");
}

/*! \brief Multi Jagged  coordinate partitioning algorithm.
 *
 *  \param distribute_points_on_cut_lines_ :  if partitioning can distribute points on same coordinate to different parts.
 *  \param max_concurrent_part_calculation_ : how many parts we can calculate concurrently.
 *  \param check_migrate_avoid_migration_option_ : whether to migrate=1, avoid migrate=2, or leave decision to MJ=0
 *  \param minimum_migration_imbalance_  : when MJ decides whether to migrate, the minimum imbalance for migration.
 */
template <typename mj_scalar_t, typename mj_lno_t, typename mj_gno_t,
          typename mj_part_t>
void AlgMJ<mj_scalar_t, mj_lno_t, mj_gno_t, mj_part_t>::set_partitioning_parameters(
                bool distribute_points_on_cut_lines_,
                int max_concurrent_part_calculation_,
                int check_migrate_avoid_migration_option_,
                mj_scalar_t minimum_migration_imbalance_){
        this->distribute_points_on_cut_lines = distribute_points_on_cut_lines_;
        this->max_concurrent_part_calculation = max_concurrent_part_calculation_;
        this->check_migrate_avoid_migration_option = check_migrate_avoid_migration_option_;
        this->minimum_migration_imbalance = minimum_migration_imbalance_;

}


/*! \brief Multi Jagged  coordinate partitioning algorithm.
 *
 *  \param env   library configuration and problem parameters
 *  \param problemComm the communicator for the problem
 *  \param imbalance_tolerance : the input provided imbalance tolerance.
 *  \param num_global_parts: number of target global parts.
 *  \param part_no_array: part no array, if provided this will be used for partitioning.
 *  \param recursion_depth: if part no array is provided, it is the length of part no array,
 *                                              if part no is not provided than it is the number of steps that algorithm will divide into num_global_parts parts.
 *
 *  \param coord_dim: coordinate dimension
 *  \param num_local_coords: number of local coordinates
 *  \param num_global_coords: number of global coordinates
 *  \param initial_mj_gnos: the list of initial global id's
 *  \param mj_coordinates: the two dimensional coordinate array.
 *
 *  \param num_weights_per_coord: number of weights per coordinate
 *  \param mj_uniform_weights: if weight index [i] has uniform weight or not.
 *  \param mj_weights: the two dimensional array for weights
 *  \param mj_uniform_parts: if the target partitioning aims uniform parts
 *  \param mj_part_sizes: if the target partitioning does not aim uniform parts, then weight of each part.
 *
 *  \param result_assigned_part_ids: Output - 1D pointer, should be provided as null. Memory is given in the function.
 *                      the result partids corresponding to the coordinates given in result_mj_gnos.
 *  \param result_mj_gnos: Output - 1D pointer, should be provided as null. Memory is given in the function.
 *                      the result coordinate global id's corresponding to the part_ids array.
 *
 */
template <typename mj_scalar_t, typename mj_lno_t, typename mj_gno_t,
          typename mj_part_t>
void AlgMJ<mj_scalar_t, mj_lno_t, mj_gno_t, mj_part_t>::multi_jagged_part(

        const RCP<const Environment> &env,
        RCP<Comm<int> > &problemComm,

        double imbalance_tolerance_,
        size_t num_global_parts_,
        mj_part_t *part_no_array_,
        int recursion_depth_,

        int coord_dim_,
        mj_lno_t num_local_coords_,
        mj_gno_t num_global_coords_,
        const mj_gno_t *initial_mj_gnos_,
        mj_scalar_t **mj_coordinates_,

        int num_weights_per_coord_,
        bool *mj_uniform_weights_,
        mj_scalar_t **mj_weights_,
        bool *mj_uniform_parts_,
        mj_scalar_t **mj_part_sizes_,

        mj_part_t *&result_assigned_part_ids_,
        mj_gno_t *&result_mj_gnos_
)
{

#ifdef print_debug
    if(comm->getRank() == 0){
        std::cout << "size of gno:" << sizeof(mj_gno_t) << std::endl;
        std::cout << "size of lno:" << sizeof(mj_lno_t) << std::endl;
        std::cout << "size of mj_scalar_t:" << sizeof(mj_scalar_t) << std::endl;
    }
#endif

    this->mj_env = env;
    this->mj_problemComm = problemComm;
    this->myActualRank = this->myRank = this->mj_problemComm->getRank();

    this->mj_env->timerStart(MACRO_TIMERS, "MultiJagged - Total");
    this->mj_env->debug(3, "In MultiJagged Jagged");

    {
        this->imbalance_tolerance = imbalance_tolerance_;
        this->num_global_parts = num_global_parts_;
        this->part_no_array =  part_no_array_;
        this->recursion_depth = recursion_depth_;

        this->coord_dim = coord_dim_;
        this->num_local_coords = num_local_coords_;
        this->num_global_coords = num_global_coords_;
        this->mj_coordinates = mj_coordinates_; //will copy the memory to this->mj_coordinates.
        this->initial_mj_gnos = (mj_gno_t *) initial_mj_gnos_; //will copy the memory to this->current_mj_gnos[j].

        this->num_weights_per_coord = num_weights_per_coord_;
        this->mj_uniform_weights = mj_uniform_weights_;
        this->mj_weights = mj_weights_; //will copy the memory to this->mj_weights
        this->mj_uniform_parts = mj_uniform_parts_;
        this->mj_part_sizes = mj_part_sizes_;

        this->num_threads = 1;
#ifdef HAVE_ZOLTAN2_OMP
#pragma omp parallel

        {
                this->num_threads = omp_get_num_threads();
        }
#endif
    }
    //this->set_input_data();
    this->set_part_specifications();

    this->allocate_set_work_memory();

    //We duplicate the comm as we create subcommunicators during migration.
    //We keep the problemComm as it is, while comm changes after each migration.
    this->comm = this->mj_problemComm->duplicate();

    //initially there is a single partition
    mj_part_t current_num_parts = 1;
    mj_scalar_t *current_cut_coordinates =  this->all_cut_coordinates;

    this->mj_env->timerStart(MACRO_TIMERS, "MultiJagged - Problem_Partitioning");

    mj_part_t output_part_begin_index = 0;
    mj_part_t future_num_parts = this->total_num_part;
    bool is_data_ever_migrated = false;

    std::vector<mj_part_t> *future_num_part_in_parts = new std::vector<mj_part_t> ();
    std::vector<mj_part_t> *next_future_num_parts_in_parts = new std::vector<mj_part_t> ();
    next_future_num_parts_in_parts->push_back(this->num_global_parts);

    RCP<mj_partBoxVector_t> input_part_boxes(new mj_partBoxVector_t(), true) ;
    RCP<mj_partBoxVector_t> output_part_boxes(new mj_partBoxVector_t(), true);

    compute_global_box();
    if(this->mj_keep_part_boxes){
        this->init_part_boxes(output_part_boxes);
    }

    for (int i = 0; i < this->recursion_depth; ++i){
        //partitioning array. size will be as the number of current partitions and this
        //holds how many parts that each part will be in the current dimension partitioning.
        std::vector <mj_part_t> num_partitioning_in_current_dim;

        //number of parts that will be obtained at the end of this partitioning.
        //future_num_part_in_parts is as the size of current number of parts.
        //holds how many more parts each should be divided in the further
        //iterations. this will be used to calculate num_partitioning_in_current_dim,
        //as the number of parts that the part will be partitioned
        //in the current dimension partitioning.

        //next_future_num_parts_in_parts will be as the size of outnumParts,
        //and this will hold how many more parts that each output part
        //should be divided. this array will also be used to determine the weight ratios
        //of the parts.
        //swap the arrays to use iteratively..
        std::vector<mj_part_t> *tmpPartVect= future_num_part_in_parts;
        future_num_part_in_parts = next_future_num_parts_in_parts;
        next_future_num_parts_in_parts = tmpPartVect;

        //clear next_future_num_parts_in_parts array as
        //getPartitionArrays expects it to be empty.
        //it also expects num_partitioning_in_current_dim to be empty as well.
        next_future_num_parts_in_parts->clear();

        if(this->mj_keep_part_boxes){
            RCP<mj_partBoxVector_t> tmpPartBoxes = input_part_boxes;
            input_part_boxes = output_part_boxes;
            output_part_boxes = tmpPartBoxes;
            output_part_boxes->clear();
        }

        //returns the total no. of output parts for this dimension partitioning.
        mj_part_t output_part_count_in_dimension =
                        this->update_part_num_arrays(
                                        num_partitioning_in_current_dim,
                                        future_num_part_in_parts,
                                        next_future_num_parts_in_parts,
                                        future_num_parts,
                                        current_num_parts,
                                        i,
                                        input_part_boxes,
                                        output_part_boxes);

        //if the number of obtained parts equal to current number of parts,
        //skip this dimension. For example, this happens when 1 is given in the input
        //part array is given. P=4,5,1,2
        if(output_part_count_in_dimension == current_num_parts) {
                //still need to swap the input output arrays.
            tmpPartVect= future_num_part_in_parts;
            future_num_part_in_parts = next_future_num_parts_in_parts;
            next_future_num_parts_in_parts = tmpPartVect;

            if(this->mj_keep_part_boxes){
                RCP<mj_partBoxVector_t> tmpPartBoxes = input_part_boxes;
                input_part_boxes = output_part_boxes;
                output_part_boxes = tmpPartBoxes;
            }
            continue;
        }


        //get the coordinate axis along which the partitioning will be done.
        int coordInd = i % this->coord_dim;
        mj_scalar_t * mj_current_dim_coords = this->mj_coordinates[coordInd];

        //convert i to string to be used for debugging purposes.
        std::string istring = toString<int>(i);
        this->mj_env->timerStart(MACRO_TIMERS, "MultiJagged - Problem_Partitioning_" + istring);

        //alloc Memory to point the indices
        //of the parts in the permutation array.
        this->new_part_xadj = allocMemory<mj_lno_t>(output_part_count_in_dimension);

        //the index where in the new_part_xadj will be written.
        mj_part_t output_part_index = 0;
        //whatever is written to output_part_index will be added with putput_coordinate_end_index
        //so that the points will be shifted.
        mj_part_t output_coordinate_end_index = 0;

        mj_part_t current_work_part = 0;
        mj_part_t current_concurrent_num_parts =
                        std::min(current_num_parts - current_work_part, this->max_concurrent_part_calculation);

        mj_part_t obtained_part_index = 0;

        //run for all available parts.
        for (; current_work_part < current_num_parts;
                 current_work_part += current_concurrent_num_parts){

            current_concurrent_num_parts = std::min(current_num_parts - current_work_part,
                                 this->max_concurrent_part_calculation);

            mj_part_t actual_work_part_count = 0;
            //initialization for 1D partitioning.
            //get the min and max coordinates of each part
            //together with the part weights of each part.
            for(int kk = 0; kk < current_concurrent_num_parts; ++kk){
                mj_part_t current_work_part_in_concurrent_parts = current_work_part + kk;

                //if this part wont be partitioned any further
                //dont do any work for this part.
                if (num_partitioning_in_current_dim[current_work_part_in_concurrent_parts] == 1){
                    continue;
                }
                ++actual_work_part_count;
                mj_lno_t coordinate_end_index= this->part_xadj[current_work_part_in_concurrent_parts];
                mj_lno_t coordinate_begin_index = current_work_part_in_concurrent_parts==0 ? 0: this->part_xadj[current_work_part_in_concurrent_parts -1];

/*
                cout << "i:" << i << " j:" << current_work_part + kk
                                << " coordinate_begin_index:" << coordinate_begin_index
                                << " coordinate_end_index:" << coordinate_end_index
                                << " total:" << coordinate_end_index - coordinate_begin_index<< endl;
                                */
                this->mj_get_local_min_max_coord_totW(
                                coordinate_begin_index,
                                coordinate_end_index,
                                this->coordinate_permutations,
                                mj_current_dim_coords,
                            this->process_local_min_max_coord_total_weight[kk], //min_coordinate
                            this->process_local_min_max_coord_total_weight[kk + current_concurrent_num_parts], //max_coordinate
                            this->process_local_min_max_coord_total_weight[kk + 2*current_concurrent_num_parts]); //total_weight

            }

            //1D partitioning
            if (actual_work_part_count > 0){
                //obtain global Min max of the part.
                this->mj_get_global_min_max_coord_totW(
                                current_concurrent_num_parts,
                                this->process_local_min_max_coord_total_weight,
                                this->global_min_max_coord_total_weight);

                //represents the total number of cutlines
                //whose coordinate should be determined.
                mj_part_t total_incomplete_cut_count = 0;

                //Compute weight ratios for parts & cuts:
                //e.g., 0.25  0.25  0.5    0.5  0.75 0.75  1
                //part0  cut0  part1 cut1 part2 cut2 part3
                mj_part_t concurrent_part_cut_shift = 0;
                mj_part_t concurrent_part_part_shift = 0;
                for(int kk = 0; kk < current_concurrent_num_parts; ++kk){
                    mj_scalar_t min_coordinate = this->global_min_max_coord_total_weight[kk];
                    mj_scalar_t max_coordinate = this->global_min_max_coord_total_weight[kk +
                                                     current_concurrent_num_parts];

                    mj_scalar_t global_total_weight = this->global_min_max_coord_total_weight[kk +
                                                        2 * current_concurrent_num_parts];

                    mj_part_t concurrent_current_part_index = current_work_part + kk;

                    mj_part_t partition_count = num_partitioning_in_current_dim[concurrent_current_part_index];

                    mj_scalar_t *usedCutCoordinate = current_cut_coordinates + concurrent_part_cut_shift;
                    mj_scalar_t *current_target_part_weights = this->target_part_weights +
                                                        concurrent_part_part_shift;
                    //shift the usedCutCoordinate array as noCuts.
                    concurrent_part_cut_shift += partition_count - 1;
                    //shift the partRatio array as noParts.
                    concurrent_part_part_shift += partition_count;


                    //calculate only if part is not empty,
                    //and part will be further partitioned.
                    if(partition_count > 1 && min_coordinate <= max_coordinate){

                        //increase num_cuts_do_be_determined by the number of cuts of the current
                        //part's cut line number.
                        total_incomplete_cut_count += partition_count - 1;
                        //set the number of cut lines that should be determined
                        //for this part.
                        this->my_incomplete_cut_count[kk] = partition_count - 1;

                        //get the target weights of the parts.
                        this->mj_get_initial_cut_coords_target_weights(
                                        min_coordinate,
                                        max_coordinate,
                                        partition_count - 1,
                                        global_total_weight,
                                        usedCutCoordinate,
                                        current_target_part_weights,
                                        future_num_part_in_parts,
                                        next_future_num_parts_in_parts,
                                        concurrent_current_part_index,
                                        obtained_part_index);

                        mj_lno_t coordinate_end_index= this->part_xadj[concurrent_current_part_index];
                        mj_lno_t coordinate_begin_index = concurrent_current_part_index==0 ? 0: this->part_xadj[concurrent_current_part_index -1];

                        //get the initial estimated part assignments of the
                        //coordinates.
                        this->set_initial_coordinate_parts(
                            max_coordinate,
                            min_coordinate,
                            concurrent_current_part_index,
                            coordinate_begin_index, coordinate_end_index,
                            this->coordinate_permutations,
                            mj_current_dim_coords,
                            this->assigned_part_ids,
                            partition_count);
                    }
                    else {
                        // e.g., if have fewer coordinates than parts, don't need to do next dim.
                        this->my_incomplete_cut_count[kk] = 0;
                    }
                    obtained_part_index += partition_count;
                }



                //used imbalance, it is always 0, as it is difficult to
                //estimate a range.
                mj_scalar_t used_imbalance = 0;


                // Determine cut lines for all concurrent parts parts here.
                this->mj_1D_part(
                    mj_current_dim_coords,
                    used_imbalance,
                    current_work_part,
                    current_concurrent_num_parts,
                    current_cut_coordinates,
                    total_incomplete_cut_count,
                    num_partitioning_in_current_dim);
            }

            //create new part chunks
            {
                mj_part_t output_array_shift = 0;
                mj_part_t cut_shift = 0;
                size_t tlr_shift = 0;
                size_t partweight_array_shift = 0;

                for(int kk = 0; kk < current_concurrent_num_parts; ++kk){
                    mj_part_t current_concurrent_work_part = current_work_part + kk;
                    mj_part_t num_parts = num_partitioning_in_current_dim[current_concurrent_work_part];

                    //if the part is empty, skip the part.
                    if((num_parts != 1  )
                                &&
                                this->global_min_max_coord_total_weight[kk] >
                             this->global_min_max_coord_total_weight[kk + current_concurrent_num_parts]) {

                        //we still need to write the begin and end point of the
                        //empty part. simply set it zero, the array indices will be shifted later.
                        for(mj_part_t jj = 0; jj < num_parts; ++jj){
                                this->new_part_xadj[output_part_index + output_array_shift + jj] = 0;
                        }
                        cut_shift += num_parts - 1;
                        tlr_shift += (4 *(num_parts - 1) + 1);
                        output_array_shift += num_parts;
                        partweight_array_shift += (2 * (num_parts - 1) + 1);
                        continue;
                    }

                    mj_lno_t coordinate_end= this->part_xadj[current_concurrent_work_part];
                    mj_lno_t coordinate_begin = current_concurrent_work_part==0 ? 0: this->part_xadj[
                                                                current_concurrent_work_part -1];
                    mj_scalar_t *current_concurrent_cut_coordinate = current_cut_coordinates + cut_shift;
                    mj_scalar_t *used_local_cut_line_weight_to_left = this->process_cut_line_weight_to_put_left +
                                                            cut_shift;

                    //mj_scalar_t *used_tlr_array =  this->total_part_weight_left_right_closests + tlr_shift;

                    for(int ii = 0; ii < this->num_threads; ++ii){
                        this->thread_part_weight_work[ii] = this->thread_part_weights[ii] +  partweight_array_shift;
                    }

                    if(num_parts > 1){
                        if(this->mj_keep_part_boxes){
                                //if part boxes are to be stored update the boundaries.
                            for (mj_part_t j = 0; j < num_parts - 1; ++j){
                                (*output_part_boxes)[output_array_shift + output_part_index +
                                 j].updateMinMax(current_concurrent_cut_coordinate[j], 1
                                  /*update max*/, coordInd);

                                (*output_part_boxes)[output_array_shift + output_part_index + j +
                                 1].updateMinMax(current_concurrent_cut_coordinate[j], 0
                                  /*update min*/, coordInd);
                            }
                        }

                        // Rewrite the indices based on the computed cuts.
                        this->mj_create_new_partitions(
                            num_parts,
                            mj_current_dim_coords,
                            current_concurrent_cut_coordinate,
                            coordinate_begin,
                            coordinate_end,
                            used_local_cut_line_weight_to_left,
                            this->thread_part_weight_work,
                            this->new_part_xadj + output_part_index + output_array_shift
                            );

                    }
                    else {
                        //if this part is partitioned into 1 then just copy
                        //the old values.
                        mj_lno_t part_size = coordinate_end - coordinate_begin;
                        *(this->new_part_xadj + output_part_index + output_array_shift) = part_size;
                        memcpy(
                                this->new_coordinate_permutations + coordinate_begin,
                            this->coordinate_permutations + coordinate_begin,
                            part_size * sizeof(mj_lno_t));
                    }
                    cut_shift += num_parts - 1;
                    tlr_shift += (4 *(num_parts - 1) + 1);
                    output_array_shift += num_parts;
                    partweight_array_shift += (2 * (num_parts - 1) + 1);
                }

                //shift cut coordinates so that all cut coordinates are stored.
                //no shift now because we dont keep the cuts.
                //current_cut_coordinates += cut_shift;

                //mj_create_new_partitions from coordinates partitioned the parts and
                //write the indices as if there were a single part.
                //now we need to shift the beginning indices.
                for(mj_part_t kk = 0; kk < current_concurrent_num_parts; ++kk){
                    mj_part_t num_parts = num_partitioning_in_current_dim[ current_work_part + kk];
                    for (mj_part_t ii = 0;ii < num_parts ; ++ii){
                        //shift it by previousCount
                        this->new_part_xadj[output_part_index+ii] += output_coordinate_end_index;
                    }
                    //increase the previous count by current end.
                    output_coordinate_end_index = this->new_part_xadj[output_part_index + num_parts - 1];
                    //increase the current out.
                    output_part_index += num_parts ;
                }
            }
        }
        // end of this partitioning dimension


        int current_world_size = this->comm->getSize();
        long migration_reduce_all_population = this->total_dim_num_reduce_all * current_world_size;


        bool is_migrated_in_current_dimension = false;

        //we migrate if there are more partitionings to be done after this step
        //and if the migration is not forced to be avoided.
        //and the operation is not sequential.
        if (future_num_parts > 1 &&
            this->check_migrate_avoid_migration_option >= 0 &&
            current_world_size > 1){

                this->mj_env->timerStart(MACRO_TIMERS, "MultiJagged - Problem_Migration-" + istring);
                mj_part_t num_parts = output_part_count_in_dimension;
                if ( this->mj_perform_migration(
                                                num_parts,
                                                current_num_parts, //output
                                                next_future_num_parts_in_parts, //output
                                                output_part_begin_index,
                                                migration_reduce_all_population,
                                                this->num_local_coords / (future_num_parts * current_num_parts),
                                                istring,
                                                input_part_boxes, output_part_boxes) ) {
                        is_migrated_in_current_dimension = true;
                        is_data_ever_migrated = true;
                        this->mj_env->timerStop(MACRO_TIMERS, "MultiJagged - Problem_Migration-" +
                                        istring);
                        //since data is migrated, we reduce the number of reduceAll operations for the last part.
                        this->total_dim_num_reduce_all /= num_parts;
                }
                else {
                        is_migrated_in_current_dimension = false;
                        this->mj_env->timerStop(MACRO_TIMERS, "MultiJagged - Problem_Migration-" + istring);
                }
        }

        //swap the coordinate permutations for the next dimension.
        mj_lno_t * tmp = this->coordinate_permutations;
        this->coordinate_permutations = this->new_coordinate_permutations;
        this->new_coordinate_permutations = tmp;

        if(!is_migrated_in_current_dimension){
            this->total_dim_num_reduce_all -= current_num_parts;
            current_num_parts = output_part_count_in_dimension;
        }
        freeArray<mj_lno_t>(this->part_xadj);
        this->part_xadj = this->new_part_xadj;

        this->mj_env->timerStop(MACRO_TIMERS, "MultiJagged - Problem_Partitioning_" + istring);
    }

    // Partitioning is done
    delete future_num_part_in_parts;
    delete next_future_num_parts_in_parts;

    this->mj_env->timerStop(MACRO_TIMERS, "MultiJagged - Problem_Partitioning");
    /////////////////////////////End of the partitioning////////////////////////


    //get the final parts of each initial coordinate
    //the results will be written to
    //this->assigned_part_ids for gnos given in this->current_mj_gnos
    this->set_final_parts(
                current_num_parts,
                output_part_begin_index,
                output_part_boxes,
                is_data_ever_migrated);

    result_assigned_part_ids_ = this->assigned_part_ids;
    result_mj_gnos_ = this->current_mj_gnos;

    this->free_work_memory();
    this->mj_env->timerStop(MACRO_TIMERS, "MultiJagged - Total");
    this->mj_env->debug(3, "Out of MultiJagged");

}


/*! \brief Multi Jagged coordinate partitioning algorithm.
 *
 */
template <typename Adapter>
class Zoltan2_AlgMJ : public Algorithm<Adapter>
{
private:

#ifndef DOXYGEN_SHOULD_SKIP_THIS

    typedef CoordinateModel<typename Adapter::base_adapter_t> coordinateModel_t;
    typedef typename Adapter::scalar_t mj_scalar_t;
    typedef typename Adapter::gno_t mj_gno_t;
    typedef typename Adapter::lno_t mj_lno_t;
    typedef typename Adapter::node_t mj_node_t;
    typedef typename Adapter::part_t mj_part_t;
    typedef coordinateModelPartBox<mj_scalar_t, mj_part_t> mj_partBox_t;
    typedef std::vector<mj_partBox_t> mj_partBoxVector_t;
#endif
    AlgMJ<mj_scalar_t, mj_lno_t, mj_gno_t, mj_part_t> mj_partitioner;

    RCP<const Environment> mj_env; //the environment object
    RCP<Comm<int> > mj_problemComm; //initial comm object
    RCP<const coordinateModel_t> mj_coords; //coordinate adapter

    //PARAMETERS
    double imbalance_tolerance; //input imbalance tolerance.
    size_t num_global_parts; //the targeted number of parts
    mj_part_t *part_no_array; //input part array specifying num part to divide along each dim.
    int recursion_depth; //the number of steps that partitioning will be solved in.

    int coord_dim; // coordinate dimension.
    mj_lno_t num_local_coords; //number of local coords.
    mj_gno_t num_global_coords; //number of global coords.
    const mj_gno_t *initial_mj_gnos; //initial global ids of the coordinates.
    mj_scalar_t **mj_coordinates; //two dimension coordinate array

    int num_weights_per_coord; // number of weights per coordinate
    bool *mj_uniform_weights; //if the coordinates have uniform weights.
    mj_scalar_t **mj_weights; //two dimensional weight array
    bool *mj_uniform_parts; //if the target parts are uniform
    mj_scalar_t **mj_part_sizes; //target part weight sizes.

    bool distribute_points_on_cut_lines; //if partitioning can distribute points on same coordiante to different parts.
    mj_part_t max_concurrent_part_calculation; // how many parts we can calculate concurrently.
    int check_migrate_avoid_migration_option; //whether to migrate=1, avoid migrate=2, or leave decision to MJ=0
    mj_scalar_t minimum_migration_imbalance; //when MJ decides whether to migrate, the minimum imbalance for migration.
    int mj_keep_part_boxes; //if the boxes need to be kept.

    int num_threads;

    int mj_run_as_rcb; //if this is set, then recursion depth is adjusted to its maximum value.

    ArrayRCP<mj_part_t> comXAdj_; //communication graph xadj
    ArrayRCP<mj_part_t> comAdj_; //communication graph adj.


    //when we have strided data, it returns a unstrided data in RCP form.
    //we need to hold on to that data, during the execution of mj, so that the data is not released.
    //coordinate_rcp_holder will hold that data, and release it when MJ is deleted.
    ArrayRCP<const mj_scalar_t> * coordinate_ArrayRCP_holder;

    void set_up_partitioning_data(
      const RCP<PartitioningSolution<Adapter> >&solution);

    void set_input_parameters(const Teuchos::ParameterList &p);

    void free_work_memory();

    RCP<mj_partBoxVector_t> getGlobalBoxBoundaries() const;

public:

    Zoltan2_AlgMJ(const RCP<const Environment> &env,
                  RCP<Comm<int> > &problemComm,
                  const RCP<const coordinateModel_t> &coords) :
                        mj_partitioner(), mj_env(env),
                        mj_problemComm(problemComm),
                        mj_coords(coords),
                        imbalance_tolerance(0),
                        num_global_parts(1), part_no_array(NULL),
                        recursion_depth(0),
                        coord_dim(0),num_local_coords(0), num_global_coords(0),
                        initial_mj_gnos(NULL), mj_coordinates(NULL),
                        num_weights_per_coord(0),
                        mj_uniform_weights(NULL), mj_weights(NULL),
                        mj_uniform_parts(NULL),
                        mj_part_sizes(NULL),
                        distribute_points_on_cut_lines(true),
                        max_concurrent_part_calculation(1),
                        check_migrate_avoid_migration_option(0),
                        minimum_migration_imbalance(0.30),
                        mj_keep_part_boxes(0), num_threads(1), mj_run_as_rcb(0),
                        comXAdj_(), comAdj_(), coordinate_ArrayRCP_holder (NULL)
    {}
    ~Zoltan2_AlgMJ(){
      if (coordinate_ArrayRCP_holder != NULL){
        delete [] this->coordinate_ArrayRCP_holder;
        this->coordinate_ArrayRCP_holder = NULL;
      }
    }

    /*! \brief Multi Jagged  coordinate partitioning algorithm.
     *
     *  \param solution  a PartitioningSolution, on input it
     *      contains part information, on return it also contains
     *      the solution and quality metrics.
     */
    void partition(const RCP<PartitioningSolution<Adapter> > &solution);

    mj_partBoxVector_t &getPartBoxesView() const
    {
      RCP<mj_partBoxVector_t> pBoxes = this->getGlobalBoxBoundaries();
      return *pBoxes;
    }

    mj_part_t pointAssign(int dim, mj_scalar_t *point) const;

    void boxAssign(int dim, mj_scalar_t *lower, mj_scalar_t *upper,
                   size_t &nPartsFound, mj_part_t **partsFound) const;


    /*! \brief returns communication graph resulting from MJ partitioning.
     */
    void getCommunicationGraph(
                         const PartitioningSolution<Adapter> *solution,
                         ArrayRCP<mj_part_t> &comXAdj,
                         ArrayRCP<mj_part_t> &comAdj);
};


/*! \brief Multi Jagged  coordinate partitioning algorithm.
 *
 *  \param env   library configuration and problem parameters
 *  \param problemComm the communicator for the problem
 *  \param coords    a CoordinateModel with user data
 *  \param solution  a PartitioningSolution, on input it
 *      contains part information, on return it also contains
 *      the solution and quality metrics.
 */
template <typename Adapter>
void Zoltan2_AlgMJ<Adapter>::partition(
  const RCP<PartitioningSolution<Adapter> > &solution
)
{
    this->set_up_partitioning_data(solution);
    this->set_input_parameters(this->mj_env->getParameters());
    if (this->mj_keep_part_boxes){
        this->mj_partitioner.set_to_keep_part_boxes();
    }
    this->mj_partitioner.set_partitioning_parameters(
                this->distribute_points_on_cut_lines,
                this->max_concurrent_part_calculation,
                this->check_migrate_avoid_migration_option,
                this->minimum_migration_imbalance);

    mj_part_t *result_assigned_part_ids = NULL;
    mj_gno_t *result_mj_gnos = NULL;
    this->mj_partitioner.multi_jagged_part(
                this->mj_env,
                this->mj_problemComm,

                this->imbalance_tolerance,
                this->num_global_parts,
                this->part_no_array,
                this->recursion_depth,

                this->coord_dim,
                this->num_local_coords,
                this->num_global_coords,
                this->initial_mj_gnos,
                this->mj_coordinates,

                this->num_weights_per_coord,
                this->mj_uniform_weights,
                this->mj_weights,
                this->mj_uniform_parts,
                this->mj_part_sizes,

                result_assigned_part_ids,
                result_mj_gnos
                );

    // Reorder results so that they match the order of the input
#if defined(__cplusplus) && __cplusplus >= 201103L
    std::unordered_map<mj_gno_t, mj_lno_t> localGidToLid;
    localGidToLid.reserve(this->num_local_coords);
    for (mj_lno_t i = 0; i < this->num_local_coords; i++)
      localGidToLid[this->initial_mj_gnos[i]] = i;

    ArrayRCP<mj_part_t> partId = arcp(new mj_part_t[this->num_local_coords],
                                      0, this->num_local_coords, true);

    for (mj_lno_t i = 0; i < this->num_local_coords; i++) {
      mj_lno_t origLID = localGidToLid[result_mj_gnos[i]];
      partId[origLID] = result_assigned_part_ids[i];
    }

#else
    Teuchos::Hashtable<mj_gno_t, mj_lno_t>
                       localGidToLid(this->num_local_coords);
    for (mj_lno_t i = 0; i < this->num_local_coords; i++)
      localGidToLid.put(this->initial_mj_gnos[i], i);

    ArrayRCP<mj_part_t> partId = arcp(new mj_part_t[this->num_local_coords],
                                      0, this->num_local_coords, true);

    for (mj_lno_t i = 0; i < this->num_local_coords; i++) {
      mj_lno_t origLID = localGidToLid.get(result_mj_gnos[i]);
      partId[origLID] = result_assigned_part_ids[i];
    }

#endif // C++11 is enabled

    delete [] result_mj_gnos;
    delete [] result_assigned_part_ids;

    solution->setParts(partId);
    this->free_work_memory();
}

/* \brief Freeing the memory allocated.
 * */
template <typename Adapter>
void Zoltan2_AlgMJ<Adapter>::free_work_memory(){
        freeArray<mj_scalar_t *>(this->mj_coordinates);
        freeArray<mj_scalar_t *>(this->mj_weights);
        freeArray<bool>(this->mj_uniform_parts);
        freeArray<mj_scalar_t *>(this->mj_part_sizes);
        freeArray<bool>(this->mj_uniform_weights);

}

/* \brief Sets the partitioning data for multijagged algorithm.
 * */
template <typename Adapter>
void Zoltan2_AlgMJ<Adapter>::set_up_partitioning_data(
  const RCP<PartitioningSolution<Adapter> > &solution
)
{
        this->coord_dim = this->mj_coords->getCoordinateDim();
        this->num_weights_per_coord = this->mj_coords->getNumWeightsPerCoordinate();
        this->num_local_coords = this->mj_coords->getLocalNumCoordinates();
        this->num_global_coords = this->mj_coords->getGlobalNumCoordinates();
        int criteria_dim = (this->num_weights_per_coord ? this->num_weights_per_coord : 1);

        // From the Solution we get part information.
        // If the part sizes for a given criteria are not uniform,
        // then they are values that sum to 1.0.
        this->num_global_parts = solution->getTargetGlobalNumberOfParts();
        //allocate only two dimensional pointer.
        //raw pointer addresess will be obtained from multivector.
        this->mj_coordinates = allocMemory<mj_scalar_t *>(this->coord_dim);
        this->mj_weights = allocMemory<mj_scalar_t *>(criteria_dim);

        //if the partitioning results are to be uniform.
        this->mj_uniform_parts = allocMemory< bool >(criteria_dim);
        //if in a criteria dimension, uniform part is false this shows ratios of
        //the target part weights.
        this->mj_part_sizes =  allocMemory<mj_scalar_t *>(criteria_dim);
        //if the weights of coordinates are uniform in a criteria dimension.
        this->mj_uniform_weights = allocMemory< bool >(criteria_dim);

        typedef StridedData<mj_lno_t, mj_scalar_t> input_t;
        ArrayView<const mj_gno_t> gnos;
        ArrayView<input_t> xyz;
        ArrayView<input_t> wgts;


        this->coordinate_ArrayRCP_holder = new ArrayRCP<const mj_scalar_t> [this->coord_dim + this->num_weights_per_coord];

        this->mj_coords->getCoordinates(gnos, xyz, wgts);
        //obtain global ids.
        ArrayView<const mj_gno_t> mj_gnos = gnos;
        this->initial_mj_gnos = mj_gnos.getRawPtr();

        //extract coordinates from multivector.
        for (int dim=0; dim < this->coord_dim; dim++){
                ArrayRCP<const mj_scalar_t> ar;
                xyz[dim].getInputArray(ar);
                this->coordinate_ArrayRCP_holder[dim] = ar;

                //multiJagged coordinate values assignment
                this->mj_coordinates[dim] =  (mj_scalar_t *)ar.getRawPtr();
        }

        //if no weights are provided set uniform weight.
        if (this->num_weights_per_coord == 0){
                this->mj_uniform_weights[0] = true;
                this->mj_weights[0] = NULL;
        }
        else{
                //if weights are provided get weights for all weight indices
                for (int wdim = 0; wdim < this->num_weights_per_coord; wdim++){
                        ArrayRCP<const mj_scalar_t> ar;
                        wgts[wdim].getInputArray(ar);
                        this->coordinate_ArrayRCP_holder[this->coord_dim + wdim] = ar;
                        this->mj_uniform_weights[wdim] = false;
                        this->mj_weights[wdim] = (mj_scalar_t *) ar.getRawPtr();
                }
        }

        for (int wdim = 0; wdim < criteria_dim; wdim++){
                if (solution->criteriaHasUniformPartSizes(wdim)){
                        this->mj_uniform_parts[wdim] = true;
                        this->mj_part_sizes[wdim] = NULL;
                }
                else{
                        std::cerr << "MJ does not support non uniform target part weights" << std::endl;
                        exit(1);
                }
        }
}

/* \brief Sets the partitioning parameters for multijagged algorithm.
 * \param pl: is the parameter list provided to zoltan2 call
 * */
template <typename Adapter>
void Zoltan2_AlgMJ<Adapter>::set_input_parameters(const Teuchos::ParameterList &pl){

        const Teuchos::ParameterEntry *pe = pl.getEntryPtr("imbalance_tolerance");
        if (pe){
                double tol;
                tol = pe->getValue(&tol);
                this->imbalance_tolerance = tol - 1.0;
        }

    // TODO: May be a more relaxed tolerance is needed. RCB uses 10%
        if (this->imbalance_tolerance <= 0)
                this->imbalance_tolerance= 10e-4;

        //if an input partitioning array is provided.
        this->part_no_array = NULL;
        //the length of the input partitioning array.
        this->recursion_depth = 0;

        if (pl.getPtr<Array <mj_part_t> >("mj_parts")){
                this->part_no_array = (mj_part_t *) pl.getPtr<Array <mj_part_t> >("mj_parts")->getRawPtr();
                this->recursion_depth = pl.getPtr<Array <mj_part_t> >("mj_parts")->size() - 1;
                this->mj_env->debug(2, "mj_parts provided by user");
        }

        //get mj specific parameters.
        this->distribute_points_on_cut_lines = true;
        this->max_concurrent_part_calculation = 1;

        this->mj_run_as_rcb = 0;
        int mj_user_recursion_depth = -1;
        this->mj_keep_part_boxes = 0;
        this->check_migrate_avoid_migration_option = 0;
        this->minimum_migration_imbalance = 0.35;

        pe = pl.getEntryPtr("mj_minimum_migration_imbalance");
        if (pe){
                double imb;
                imb = pe->getValue(&imb);
                this->minimum_migration_imbalance = imb - 1.0;
        }

        pe = pl.getEntryPtr("mj_migration_option");
        if (pe){
                this->check_migrate_avoid_migration_option = pe->getValue(&this->check_migrate_avoid_migration_option);
        }else {
                this->check_migrate_avoid_migration_option = 0;
        }
        if (this->check_migrate_avoid_migration_option > 1) this->check_migrate_avoid_migration_option = -1;


        pe = pl.getEntryPtr("mj_concurrent_part_count");
        if (pe){
                this->max_concurrent_part_calculation = pe->getValue(&this->max_concurrent_part_calculation);
        }else {
                this->max_concurrent_part_calculation = 1; // Set to 1 if not provided.
        }

        pe = pl.getEntryPtr("mj_keep_part_boxes");
        if (pe){
                this->mj_keep_part_boxes = pe->getValue(&this->mj_keep_part_boxes);
        }else {
                this->mj_keep_part_boxes = 0; // Set to invalid value
        }

        // For now, need keep_part_boxes to do pointAssign and boxAssign.
        // pe = pl.getEntryPtr("keep_cuts");
        // if (pe){
        //      int tmp = pe->getValue(&tmp);
        //      if (tmp) this->mj_keep_part_boxes = 1;
        // }

        //need to keep part boxes if mapping type is geometric.
        if (this->mj_keep_part_boxes == 0){
                pe = pl.getEntryPtr("mapping_type");
                if (pe){
                        int mapping_type = -1;
                        mapping_type = pe->getValue(&mapping_type);
                        if (mapping_type == 0){
                                mj_keep_part_boxes  = 1;
                        }
                }
        }

        //need to keep part boxes if mapping type is geometric.
        pe = pl.getEntryPtr("mj_enable_rcb");
        if (pe){
                this->mj_run_as_rcb = pe->getValue(&this->mj_run_as_rcb);
        }else {
                this->mj_run_as_rcb = 0; // Set to invalid value
        }

        pe = pl.getEntryPtr("mj_recursion_depth");
        if (pe){
                mj_user_recursion_depth = pe->getValue(&mj_user_recursion_depth);
        }else {
                mj_user_recursion_depth = -1; // Set to invalid value
        }

        int val = 0;
        pe = pl.getEntryPtr("rectilinear");
        if (pe) val = pe->getValue(&val);
        if (val == 1){
                this->distribute_points_on_cut_lines = false;
        } else {
                this->distribute_points_on_cut_lines = true;
        }

        if (this->mj_run_as_rcb){
                mj_user_recursion_depth = (int)(ceil(log ((this->num_global_parts)) / log (2.0)));
        }
        if (this->recursion_depth < 1){
                if (mj_user_recursion_depth > 0){
                        this->recursion_depth = mj_user_recursion_depth;
                }
                else {
                        this->recursion_depth = this->coord_dim;
                }
        }

        this->num_threads = 1;
#ifdef HAVE_ZOLTAN2_OMP
#pragma omp parallel
        {
                this->num_threads = omp_get_num_threads();
        }
#endif

}

/////////////////////////////////////////////////////////////////////////////
template <typename Adapter>
void Zoltan2_AlgMJ<Adapter>::boxAssign(
  int dim,
  typename Adapter::scalar_t *lower,
  typename Adapter::scalar_t *upper,
  size_t &nPartsFound,
  typename Adapter::part_t **partsFound) const
{
  // TODO:  Implement with cuts rather than boxes to reduce algorithmic
  // TODO:  complexity.  Or at least do a search through the boxes, using
  // TODO:  p x q x r x ... if possible.

  nPartsFound = 0;
  *partsFound = NULL;

  if (this->mj_keep_part_boxes) {

    // Get vector of part boxes
    RCP<mj_partBoxVector_t> partBoxes = this->getGlobalBoxBoundaries();

    size_t nBoxes = (*partBoxes).size();
    if (nBoxes == 0) {
      throw std::logic_error("no part boxes exist");
    }

    // Determine whether the box overlaps the globalBox at all
    RCP<mj_partBox_t> globalBox = this->mj_partitioner.get_global_box();

    if (globalBox->boxesOverlap(dim, lower, upper)) {

      std::vector<typename Adapter::part_t> partlist;

      // box overlaps the global box; find specific overlapping boxes
      for (size_t i = 0; i < nBoxes; i++) {
        try {
          if ((*partBoxes)[i].boxesOverlap(dim, lower, upper)) {
            nPartsFound++;
            partlist.push_back((*partBoxes)[i].getpId());

//            std::cout << "Given box (";
//            for (int j = 0; j < dim; j++)
//              std::cout << lower[j] << " ";
//            std::cout << ") x (";
//            for (int j = 0; j < dim; j++)
//              std::cout << upper[j] << " ";
//            std::cout << ") overlaps PartBox "
//                      << (*partBoxes)[i].getpId() << " (";
//            for (int j = 0; j < dim; j++)
//              std::cout << (*partBoxes)[i].getlmins()[j] << " ";
//            std::cout << ") x (";
//            for (int j = 0; j < dim; j++)
//              std::cout << (*partBoxes)[i].getlmaxs()[j] << " ";
//            std::cout << ")" << std::endl;
          }
        }
        Z2_FORWARD_EXCEPTIONS;
      }
      if (nPartsFound) {
        *partsFound = new mj_part_t[nPartsFound];
        for (size_t i = 0; i < nPartsFound; i++)
          (*partsFound)[i] = partlist[i];
      }
    }
    else {
      // Box does not overlap the domain at all.  Find the closest part
      // Not sure how to perform this operation for MJ without having the
      // cuts.  With the RCB cuts, the concept of a part extending to
      // infinity was natural.  With the boxes, it is much more difficult.
      // TODO:  For now, return information indicating NO OVERLAP.

    }
  }
  else {
    throw std::logic_error("need to use keep_cuts parameter for boxAssign");
  }
}

/////////////////////////////////////////////////////////////////////////////
template <typename Adapter>
typename Adapter::part_t Zoltan2_AlgMJ<Adapter>::pointAssign(
  int dim,
  typename Adapter::scalar_t *point) const
{

  // TODO:  Implement with cuts rather than boxes to reduce algorithmic
  // TODO:  complexity.  Or at least do a search through the boxes, using
  // TODO:  p x q x r x ... if possible.

  if (this->mj_keep_part_boxes) {
    typename Adapter::part_t foundPart = -1;

    // Get vector of part boxes
    RCP<mj_partBoxVector_t> partBoxes = this->getGlobalBoxBoundaries();

    size_t nBoxes = (*partBoxes).size();
    if (nBoxes == 0) {
      throw std::logic_error("no part boxes exist");
    }

    // Determine whether the point is within the global domain
    RCP<mj_partBox_t> globalBox = this->mj_partitioner.get_global_box();

    if (globalBox->pointInBox(dim, point)) {

      // point is in the global domain; determine in which part it is.
      size_t i;
      for (i = 0; i < nBoxes; i++) {
        try {
          if ((*partBoxes)[i].pointInBox(dim, point)) {
            foundPart = (*partBoxes)[i].getpId();
//            std::cout << "Point (";
//            for (int j = 0; j < dim; j++) std::cout << point[j] << " ";
//            std::cout << ") found in box " << i << " part " << foundPart
//                      << std::endl;
//            (*partBoxes)[i].print();
            break;
          }
        }
        Z2_FORWARD_EXCEPTIONS;
      }

      if (i == nBoxes) {
        // This error should never occur
        std::ostringstream oss;
        oss << "Point (";
        for (int j = 0; j < dim; j++) oss << point[j] << " ";
        oss << ") not found in domain";
        throw std::logic_error(oss.str());
      }
    }

    else {
      // Point is outside the global domain.
      // Determine to which part it is closest.
      // TODO:  with cuts, would not need this special case

      size_t closestBox = 0;
      mj_scalar_t minDistance = std::numeric_limits<mj_scalar_t>::max();
      mj_scalar_t *centroid = new mj_scalar_t[dim];
      for (size_t i = 0; i < nBoxes; i++) {
        (*partBoxes)[i].computeCentroid(centroid);
        mj_scalar_t sum = 0.;
        mj_scalar_t diff;
        for (int j = 0; j < dim; j++) {
          diff = centroid[j] - point[j];
          sum += diff * diff;
        }
        if (sum < minDistance) {
          minDistance = sum;
          closestBox = i;
        }
      }
      foundPart = (*partBoxes)[closestBox].getpId();
      delete [] centroid;
    }

    return foundPart;
  }
  else {
    throw std::logic_error("need to use keep_cuts parameter for pointAssign");
  }
}

template <typename Adapter>
void Zoltan2_AlgMJ<Adapter>::getCommunicationGraph(
  const PartitioningSolution<Adapter> *solution,
  ArrayRCP<typename Zoltan2_AlgMJ<Adapter>::mj_part_t> &comXAdj,
  ArrayRCP<typename Zoltan2_AlgMJ<Adapter>::mj_part_t> &comAdj)
{
  if(comXAdj_.getRawPtr() == NULL && comAdj_.getRawPtr() == NULL){
    RCP<mj_partBoxVector_t> pBoxes = this->getGlobalBoxBoundaries();
    mj_part_t ntasks =  (*pBoxes).size();
    int dim = (*pBoxes)[0].getDim();
    GridHash<mj_scalar_t, mj_part_t> grid(pBoxes, ntasks, dim);
    grid.getAdjArrays(comXAdj_, comAdj_);
  }
  comAdj = comAdj_;
  comXAdj = comXAdj_;
}


template <typename Adapter>
RCP<typename Zoltan2_AlgMJ<Adapter>::mj_partBoxVector_t>
Zoltan2_AlgMJ<Adapter>::getGlobalBoxBoundaries() const
{
  return this->mj_partitioner.get_kept_boxes();
}


template <typename mj_scalar_t, typename mj_lno_t, typename mj_gno_t,
          typename mj_part_t>
RCP<typename AlgMJ<mj_scalar_t,mj_lno_t,mj_gno_t,mj_part_t>::mj_partBoxVector_t>
AlgMJ<mj_scalar_t,mj_lno_t,mj_gno_t,mj_part_t>::get_kept_boxes() const
{
  if (this->mj_keep_part_boxes)
    return this->kept_boxes;
  else
    throw std::logic_error("Error: part boxes are not stored.");
}

template <typename mj_scalar_t, typename mj_lno_t, typename mj_gno_t,
          typename mj_part_t>
RCP<typename AlgMJ<mj_scalar_t,mj_lno_t,mj_gno_t,mj_part_t>::mj_partBoxVector_t>
AlgMJ<mj_scalar_t,mj_lno_t,mj_gno_t,mj_part_t>::compute_global_box_boundaries(
  RCP<mj_partBoxVector_t> &localPartBoxes
) const
{
  mj_part_t ntasks = this->num_global_parts;
  int dim = (*localPartBoxes)[0].getDim();
  mj_scalar_t *localPartBoundaries = new mj_scalar_t[ntasks * 2 *dim];

  memset(localPartBoundaries, 0, sizeof(mj_scalar_t) * ntasks * 2 *dim);

  mj_scalar_t *globalPartBoundaries = new mj_scalar_t[ntasks * 2 *dim];
  memset(globalPartBoundaries, 0, sizeof(mj_scalar_t) * ntasks * 2 *dim);

  mj_scalar_t *localPartMins = localPartBoundaries;
  mj_scalar_t *localPartMaxs = localPartBoundaries + ntasks * dim;

  mj_scalar_t *globalPartMins = globalPartBoundaries;
  mj_scalar_t *globalPartMaxs = globalPartBoundaries + ntasks * dim;

  mj_part_t boxCount = localPartBoxes->size();
  for (mj_part_t i = 0; i < boxCount; ++i){
    mj_part_t pId = (*localPartBoxes)[i].getpId();
      //cout << "me:" << comm->getRank() << " has:" << pId << endl;

    mj_scalar_t *lmins = (*localPartBoxes)[i].getlmins();
    mj_scalar_t *lmaxs = (*localPartBoxes)[i].getlmaxs();

    for (int j = 0; j < dim; ++j){
      localPartMins[dim * pId + j] = lmins[j];
      localPartMaxs[dim * pId + j] = lmaxs[j];
      /*
      cout << "me:" << comm->getRank()  <<
              " dim * pId + j:"<< dim * pId + j <<
              " localMin:" << localPartMins[dim * pId + j] <<
              " localMax:" << localPartMaxs[dim * pId + j] << endl;
      */
    }
  }

  Teuchos::Zoltan2_BoxBoundaries<int, mj_scalar_t> reductionOp(ntasks * 2 *dim);

  reduceAll<int, mj_scalar_t>(*mj_problemComm, reductionOp,
            ntasks * 2 *dim, localPartBoundaries, globalPartBoundaries);
  RCP<mj_partBoxVector_t> pB(new mj_partBoxVector_t(),true);
  for (mj_part_t i = 0; i < ntasks; ++i){
    Zoltan2::coordinateModelPartBox <mj_scalar_t, mj_part_t> tpb(i, dim,
                                               globalPartMins + dim * i,
                                               globalPartMaxs + dim * i);

    /*
    for (int j = 0; j < dim; ++j){
        cout << "me:" << comm->getRank()  <<
                " dim * pId + j:"<< dim * i + j <<
                " globalMin:" << globalPartMins[dim * i + j] <<
                " globalMax:" << globalPartMaxs[dim * i + j] << endl;
    }
    */
    pB->push_back(tpb);
  }
  delete []localPartBoundaries;
  delete []globalPartBoundaries;
  //RCP <mj_partBoxVector_t> tmpRCPBox(pB, true);
  return pB;
}
} // namespace Zoltan2

#endif<|MERGE_RESOLUTION|>--- conflicted
+++ resolved
@@ -302,10 +302,6 @@
 template <class IT, class WT>
 void uqsort(IT n, uSortItem<IT, WT> * arr)
 {
-<<<<<<< HEAD
-#define ZOLTAN2_ALGMJ_SWAP(a,b,temp) temp=(a);(a)=(b);(b)=temp;
-=======
->>>>>>> c262490e
     int NSTACK = 50;
     int M = 7;
     IT         i, ir=n, j, k, l=1;
@@ -338,20 +334,7 @@
         else
         {
             k=(l+ir) >> 1;
-<<<<<<< HEAD
-            ZOLTAN2_ALGMJ_SWAP(arr[k],arr[l+1], temp)
-            if (arr[l+1].val > arr[ir].val)
-            {
-                ZOLTAN2_ALGMJ_SWAP(arr[l+1],arr[ir],temp)
-            }
-            if (arr[l].val > arr[ir].val)
-            {
-                ZOLTAN2_ALGMJ_SWAP(arr[l],arr[ir],temp)
-            }
-            if (arr[l+1].val > arr[l].val)
-            {
-                ZOLTAN2_ALGMJ_SWAP(arr[l+1],arr[l],temp)
-=======
+
             ZOLTAN2_ALGMULTIJAGGED_SWAP(arr[k],arr[l+1], temp)
             if (arr[l+1].val > arr[ir].val)
             {
@@ -364,7 +347,6 @@
             if (arr[l+1].val > arr[l].val)
             {
                 ZOLTAN2_ALGMULTIJAGGED_SWAP(arr[l+1],arr[l],temp)
->>>>>>> c262490e
             }
             i=l+1;
             j=ir;
@@ -375,11 +357,7 @@
                 do i++; while (arr[i].val < aval);
                 do j--; while (arr[j].val > aval);
                 if (j < i) break;
-<<<<<<< HEAD
-                ZOLTAN2_ALGMJ_SWAP(arr[i],arr[j],temp);
-=======
                 ZOLTAN2_ALGMULTIJAGGED_SWAP(arr[i],arr[j],temp);
->>>>>>> c262490e
             }
             arr[l]=arr[j];
             arr[j]=a;
