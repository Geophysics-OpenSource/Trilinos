--- conflicted
+++ resolved
@@ -807,12 +807,6 @@
       {
         u = umpa_uRandom(n-4, _u_umpa_seed);
         v = umpa_uRandom(n-4, _u_umpa_seed);
-<<<<<<< HEAD
-        ZOLTAN2_ALGMJ_SWAP(a[v], a[u], tmp);
-        ZOLTAN2_ALGMJ_SWAP(a[v+1], a[u+1], tmp);
-        ZOLTAN2_ALGMJ_SWAP(a[v+2], a[u+2], tmp);
-        ZOLTAN2_ALGMJ_SWAP(a[v+3], a[u+3], tmp);
-=======
 
         // FIXME (mfh 30 Sep 2015) This requires including Zoltan2_AlgMultiJagged.hpp.
 
@@ -820,7 +814,7 @@
         ZOLTAN2_ALGMULTIJAGGED_SWAP(a[v+1], a[u+1], tmp);
         ZOLTAN2_ALGMULTIJAGGED_SWAP(a[v+2], a[u+2], tmp);
         ZOLTAN2_ALGMULTIJAGGED_SWAP(a[v+3], a[u+3], tmp);
->>>>>>> 564c8f22
+
       }
     }
     else {
