--- conflicted
+++ resolved
@@ -458,20 +458,11 @@
   }
 
   int nprocs = comm.getSize();
-  int neid=0,num_elem_blks_global,num_node_sets_global,num_side_sets_global;
-  error += im_ne_get_init_global(neid,&num_nodes_global_,&num_elems_global_,
-		                 &num_elem_blks_global,&num_node_sets_global,
-		                 &num_side_sets_global);
-
-<<<<<<< HEAD
-  if (nprocs > 1) {
-=======
   //if (nprocs > 1) {
     int neid=0,num_elem_blks_global,num_node_sets_global,num_side_sets_global;
     error += im_ne_get_init_global(neid,&num_nodes_global_,&num_elems_global_,
 				   &num_elem_blks_global,&num_node_sets_global,
 				   &num_side_sets_global);
->>>>>>> 91bc968b
 
     int num_internal_nodes, num_border_nodes, num_external_nodes;
     int num_internal_elems, num_border_elems, num_node_cmaps, num_elem_cmaps;
