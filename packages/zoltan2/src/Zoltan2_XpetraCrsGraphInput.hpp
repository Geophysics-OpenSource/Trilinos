// @HEADER
// ***********************************************************************
//
//                Copyright message goes here.   TODO
//
// ***********************************************************************
// @HEADER

/*! \file Zoltan2_XpetraCrsGraphInput.hpp

    \brief An input adapter for a Xpetra::CrsGraph.
*/

#ifndef _ZOLTAN2_XPETRACRSGRAPHINPUT_HPP_
#define _ZOLTAN2_XPETRACRSGRAPHINPUT_HPP_

#include <Zoltan2_GraphInput.hpp>
#include <Xpetra_EpetraCrsGraph.hpp>
#include <Xpetra_TpetraCrsGraph.hpp>
#include <Teuchos_RCP.hpp>


namespace Zoltan2 {

/*! Zoltan2::XpetraCrsGraphInput
    \brief Provides access for Zoltan2 to Xpetra::CrsGraph data.

    The template parameter is the weight type.  Xpetra local and global IDs 
<<<<<<< HEAD
    are ints. 
*/

CONSISTENT_CLASS_TEMPLATE_LINE
class XpetraCrsGraphInput : public GraphInput {
=======
    are ints.
    // TODO -test for memory alloc failure when we resize a vector
*/

CONSISTENT_CLASS_TEMPLATE_LINE
class XpetraCrsGraphInput : public GraphInput<CONSISTENT_TEMPLATE_PARAMS> {
>>>>>>> 55eaf7d2
private:

#ifndef DOXYGEN_SHOULD_SKIP_THIS
// local typedefs should go here
#endif

  bool _valid;
  Teuchos::RCP<Xpetra::CrsGraph<LID, GID, Node> > _graph;
  Teuchos::RCP<const Xpetra::Map<LID, GID, Node> > _rowMap;
  std::vector<int> _edgeOffsets; 

  int _vtxWeightDim;
  int _edgeWeightDim;
  int _coordinateDim;
  int _base;
  std::vector<Scalar> _edgeWgt;
  std::vector<Scalar> _vertexWgt;
  std::vector<Scalar> _xyz;

  void makeOffsets()
  {
    _rowMap = _graph->getRowMap();
    _base = _rowMap->getMinLocalIndex();
    int numV = _rowMap->getNodeNumElements();
    _edgeOffsets.resize(numV+1, 0);
    for (int i=0; i < numV; i++){
      _edgeOffsets[i+1] = _edgeOffsets[i] + _graph->getNumEntriesInLocalRow(i);
    }
  }

public:

  // TODO: should this be part of InputAdapter interface?
  std::string inputAdapterName()const {return std::string("XpetraCrsGraph");}

  ~XpetraCrsGraphInput() { }

  /*! Default constructor - can't build a valid object this way
   */
  XpetraCrsGraphInput(): _valid(false), _graph(), _rowMap(), _edgeOffsets(),
    _vtxWeightDim(0), _edgeWeightDim(0), _coordinateDim(0),
    _edgeWgt(), _vertexWgt(), _xyz() {}

  /*! Constructor with an Xpetra::CrsGraph
   */
  XpetraCrsGraphInput(
    Teuchos::RCP<Xpetra::CrsGraph<LID, GID, Node> > graph):
    _valid(false), _graph(graph), _rowMap(), _edgeOffsets(),
    _vtxWeightDim(0), _edgeWeightDim(0), _coordinateDim(0),
    _edgeWgt(), _vertexWgt(), _xyz()
  {
    makeOffsets();
    _valid=true;
  }

  /*! Constructor with a Tpetra::CrsGraph
   */
  XpetraCrsGraphInput(
    Teuchos::RCP<Tpetra::CrsGraph<LID, GID, Node> > graph):
    _valid(false), _graph(), _rowMap(), _edgeOffsets(),
    _vtxWeightDim(0), _edgeWeightDim(0), _coordinateDim(0),
    _edgeWgt(), _vertexWgt(), _xyz()
  {
     Xpetra::TpetraCrsGraph<LID, GID, Node> *xgraph =
       new Xpetra::TpetraCrsGraph<LID, GID, Node>(graph);

    _graph = Teuchos::rcp_implicit_cast<Xpetra::CrsGraph<LID, GID, Node> >(
      Teuchos::rcp(xgraph));
    makeOffsets();
    _valid=true;
  }

  /*! Constructor with an Epetra_CrsGraph
   */
  XpetraCrsGraphInput(Teuchos::RCP<Epetra_CrsGraph> graph):
    _valid(false), _graph(), _rowMap(), _edgeOffsets(),
    _vtxWeightDim(0), _edgeWeightDim(0), _coordinateDim(0),
    _edgeWgt(), _vertexWgt(), _xyz()
  {
     Xpetra::EpetraCrsGraph *xgraph = new Xpetra::EpetraCrsGraph(graph);

    _graph = Teuchos::rcp_implicit_cast<Xpetra::CrsGraph<LID, GID, Node> >(
      Teuchos::rcp(xgraph));
    makeOffsets();
    _valid=true;
  }

  void setGraph(Teuchos::RCP<Tpetra::CrsGraph<LID, GID, Node> > graph)
  {
    if (_valid){ // TODO do we want to ensure they don't reset weights, etc.
      throw std::runtime_error("resetting of graph is not permitted");
    }

    Xpetra::TpetraCrsGraph<LID, GID, Node> *xgraph =
      new Xpetra::TpetraCrsGraph<LID, GID, Node>(graph);

    _graph = Teuchos::rcp_implicit_cast<Xpetra::CrsGraph<LID, GID, Node> >(
      Teuchos::rcp(xgraph));
    makeOffsets();
    _valid=true;
  }

  void setGraph(Teuchos::RCP<Epetra_CrsGraph> graph)
  {
    if (_valid){ // TODO do we want to ensure they don't reset weights, etc.
      throw std::runtime_error("resetting of graph is not permitted");
    }
     Xpetra::EpetraCrsGraph *xgraph = new Xpetra::EpetraCrsGraph(graph);

    _graph = Teuchos::rcp_implicit_cast<Xpetra::CrsGraph<LID, GID, Node> >(
      Teuchos::rcp(xgraph));
    makeOffsets();
    _valid=true;
  }

  /* Provide optional vertex coordinates.
   *  \param lid  The vertex local id.
   *  \param xyz The coordinates(s) associated with the corresponding vertex
   *    local id.  They should be ordered by vertex by coordinate axis.
   */
  void setVertexCoordinates(std::vector<LID> &lid, std::vector<Scalar> &xyz)
  {
    if (!_valid)
      throw std::runtime_error("improperly constructed adapter");

    size_t veclen = xyz.size();
    if (veclen == 0) return;
    
    size_t numIds = lid.size();
    int dim = veclen / numIds;
    if (numIds * dim != veclen)
      throw std::runtime_error("invalid number of coordinates");

    if (_coordinateDim){
      if (dim != _coordinateDim)
        throw std::runtime_error("inconsistent number of coordinates");
    }
    else{
      if (dim > 3)
        throw std::runtime_error("coordinates exceed 3");
      _coordinateDim = dim;
      _xyz.clear();
      _xyz.resize(veclen,0);  // TODO need an "unset" value
    }

    // TODO - they're always consecutive, right?
    LID min = _rowMap->getMinLocalIndex();
    LID max = _rowMap->getMaxLocalIndex();

    for (size_t i = 0; i < numIds; i++){
      if ( (lid[i] < min) || (lid[i] > max))
        throw std::runtime_error("invalid vertex local id");
      LID to_pos = _coordinateDim * (lid[i] - min);
      LID from_pos = _coordinateDim * i;
      for (int j=0; j < _coordinateDim; j++){
        _xyz[to_pos++] = xyz[from_pos++];
      }
    }
  }

  /* Provide optional vertex weights.
   *  \param lid  The vertex local id.
   *  \param wgts The weight(s) associated with the corresponding vertex
   *    local id.  Weights should be ordered by vertex by weight coordinate.
   */
  void setVertexWeights(std::vector<LID> &lid, std::vector<Scalar> &wgts)
  {
    if (!_valid)
      throw std::runtime_error("improperly constructed adapter");

    size_t veclen = wgts.size();
    if (veclen == 0) return;
    
    size_t numIds = lid.size();
    int dim = veclen / numIds;
    if (numIds * dim != veclen)
      throw std::runtime_error("invalid number of weights");

    if (_vtxWeightDim){
      if (dim != _vtxWeightDim)
        throw std::runtime_error("inconsistent number of weights");
    }
    else{
      _vtxWeightDim = dim;
      _vertexWgt.clear();
      _vertexWgt.resize(veclen,0);
    }

    // TODO - they're always consecutive, right?
    LID min = _rowMap->getMinLocalIndex();
    LID max = _rowMap->getMaxLocalIndex();

    for (size_t i = 0; i < numIds; i++){
      if ( (lid[i] < min) || (lid[i] > max))
        throw std::runtime_error("invalid vertex local id");
      LID to_pos = _vtxWeightDim * (lid[i] - min);
      LID from_pos = _vtxWeightDim * i;
      for (int j=0; j < _vtxWeightDim; j++){
        _vertexWgt[to_pos++] = wgts[from_pos++];
      }
    }
  }

  /* Provide optional edge weights.
   *  \param vertexLid  The vertex local id.
   *  \param numNbors   The number of edge weights provided.
   *  \param nborGid    The global vertex id of the neighbor.
   *  \param wgts The weight(s) associated with the corresponding edge.
   *    Weights should be ordered by edge by weight coordinate.
   */
  void setEdgeWeights(std::vector<LID> &vertexLid, 
    std::vector<LID> &numNbors,
    std::vector<GID> &nborGid, std::vector<Scalar> &wgts )
  {
    if (!_valid)
      throw std::runtime_error("improperly constructed adapter");

    LNO nvtx = vertexLid.size();

    if ((nvtx==0) || (nborGid.size()==0) || (wgts.size()==0))
      return;

    if (_edgeWeightDim == 0){
      _edgeWeightDim = wgts.size() / nborGid.size();
      if (_edgeWeightDim * nborGid.size() != wgts.size())
        throw std::runtime_error("Invalid number of edge weights");
      _edgeWgt.resize(_edgeWeightDim * getLocalNumEdges(), Scalar(1));
    }
    else if ((nborGid.size() * _edgeWeightDim) != wgts.size()){
      throw std::runtime_error("Invalid number of edge weights");
    }

    int nextNbor=0, nextWgt=0;

    for (LNO v=0; v < nvtx; v++){
      int nnbors = numNbors[v];

      if (nnbors < 1)
        continue;

      LID lid = vertexLid[v];
      GID gid = _rowMap->getGlobalElement(lid);
      std::vector<GID> edges;
      std::vector<Scalar> ewgts;
      getVertexEdgeCopy(gid, lid, edges, ewgts); 

      if (nnbors > edges.size())
        throw std::runtime_error("invalid number of neighbors");

      std::vector<GID> nbors(nnbors);
      std::vector<GID> idx(nnbors);
      for (int i=0; i < nnbors; i++){
        nbors[i] = nborGid[nextNbor++];
        idx[i] = i;
      }

      if (edges != nbors){
        // TODO make it more efficient to match up edge IDs with their index
        for (int i=0; i < nnbors; i++){
          typename std::vector<GID>::iterator loc = std::find(edges.begin(), edges.end(),nbors[i]);
          if (loc == edges.end())
            throw std::runtime_error("Invalid edge global id");
          idx[i] = loc - edges.begin();
        }
      }

      for (int i=0; i < nnbors; i++){
        int toOffset = (_edgeOffsets[lid-_base] + idx[i]) * _edgeWeightDim;
        int fromOffset = nextWgt + (i * _edgeWeightDim);
        for (int j=0; j < _edgeWeightDim; j++)
          _edgeWgt[toOffset+j] = wgts[fromOffset+j];
      }
      nextWgt += nnbors * _edgeWeightDim;
    }
  }

  // TODO: should this be part of InputAdapter interface?
  bool validInput() { return _valid;}

  ////////////////////////////////////////////////////
  // The GraphInput interface.
  ////////////////////////////////////////////////////

  /*! Returns the number vertices on this process.
   */
  LID getLocalNumVertices() const { 
    if (!_valid)
      throw std::runtime_error("invalid input object");
    return _rowMap->getNodeNumElements(); 
  }

  /*! Return whether input adapter wants to use local IDs.
   */

  bool haveLocalIds() const {return true;}

  /*! Return whether local ids are consecutive and if so the base.
   */

  bool haveConsecutiveLocalIds (LID &base) const
  {
    if (!_valid)
      throw std::runtime_error("invalid input object");
    base = _base;
    return true;
  }

  /*! Returns the number edges on this process.
   */
  LID getLocalNumEdges() const { 
    if (!_valid)
      throw std::runtime_error("invalid input object");
    return _graph->getNodeNumEntries();
  }

  /*! Returns the number weights supplied for each vertex.
   */
  int getVertexWeightDim() const { 
    if (!_valid)
      throw std::runtime_error("invalid input object");
    
    return _vtxWeightDim;
  }

  /*! Returns the number weights supplied for each edge.
   */
  int getEdgeWeightDim() const { 
    if (!_valid)
      throw std::runtime_error("invalid input object");
  
    return _edgeWeightDim;
  }

  /*! Returns the number of coordinates per vertex
   */
  int getCoordinateDim() const { 
    if (!_valid)
      throw std::runtime_error("invalid input object");
 
    return _coordinateDim;
  }

  /*! Get the list of vertex IDs and their weights.
   */
  void getVertexListCopy(std::vector<GID> &ids, 
    std::vector<LID> &localIDs, std::vector<Scalar> &xyz,
    std::vector<Scalar> &wgt) const
  {
    if (!_valid)
      throw std::runtime_error("invalid input object");

    // Global IDs are in local ID order, so we omit this
    // TODO: For Tpetra and Epetra maps, are the GIDs always
    //    in local ID order?  From looking at the source it
    //    seems to be true.  But not positive.
    localIDs.clear();

    int numVtx = this->getLocalNumVertices();
    int nweights = _vtxWeightDim * numVtx;
    wgt.resize(nweights); 

    if (nweights){
      Scalar *wTo = &wgt[0];
      const Scalar *wFrom = &_vertexWgt[0];
      memcpy(wTo, wFrom, sizeof(Scalar) * nweights);
    }

    ids.resize(numVtx);
    for (unsigned i=0; i < _rowMap->getNodeNumElements(); i++){
      ids[i] =  _rowMap->getGlobalElement(i);
    }

    int ncoords = _coordinateDim * numVtx;
    xyz.resize(ncoords);

    if (ncoords){
      Scalar *cTo = &xyz[0];
      const Scalar *cFrom = &_xyz[0];
      memcpy(cTo, cFrom, sizeof(Scalar) * ncoords);
    }
  }

  /*! Return a read only view of the data.
   */
  LID getVertexListView(const GID *&ids, const LID *& localIDs,
      const Scalar *& xyz, const Scalar *&wgts)
  {
    if (!_valid)
      throw std::runtime_error("invalid input object");
    
    // TODO we need to verify that gids are actually stored
    //   in lid order
    int nvtx = this->getLocalNumVertices();
    ids = _rowMap->getNodeElementList().getRawPtr();
    localIDs = NULL;   // because haveConsecutiveLocalIds() == true
    xyz = &_xyz[0];
    wgts = &_vertexWgt[0];
    return nvtx;
  }

  /*! Return a copy of the edge IDs and edge weights for a vertex.
   */
  void getVertexEdgeCopy(GID vtxId, LID localId, 
    std::vector<GID> &edgeId, std::vector<Scalar> &wgts) const
  {
    if (!_valid)
      throw std::runtime_error("invalid input object");
    
    int nvtx = this->getLocalNumVertices();

    if (localId < _base || localId >= _base+nvtx)
      throw std::runtime_error("invalid local vertex ID");

    edgeId.clear();
    wgts.clear();

    Teuchos::ArrayView<const int> nbors;
    _graph->getLocalRowView(localId, nbors);
    size_t nedges = nbors.size();

    if (nedges > 0){
      const int *fromId = nbors.getRawPtr();
      edgeId.resize(nedges);
      int *toId = &edgeId[0];
      memcpy(toId, fromId, sizeof(int) * nedges);

      if (_edgeWeightDim > 0){
        int offset = _edgeOffsets[localId-_base] * _edgeWeightDim;
        const Scalar *fromWgt = &_edgeWgt[offset];
        wgts.resize(_edgeWeightDim * nedges);
        Scalar *toWgt = &wgts[0];
        memcpy(toWgt, fromWgt, sizeof(Scalar) * _edgeWeightDim * nedges);
      }
      else{
        wgts.clear();
      }
    }
  }

  /*! Return pointers to the edge IDs and edge weights for a vertex.
   *  TODO localID should be optional.  
   */
  int getVertexEdgeView(GID vtxId, LID localId, 
    const GID *&edgeId, const Scalar *&wgts) const
  {
    if (!_valid)
      throw std::runtime_error("invalid input object");
    
    int nvtx = this->getLocalNumVertices();

    if (localId < _base || localId >= _base+nvtx)
      throw std::runtime_error("invalid local vertex ID");

    edgeId = NULL;
    wgts = NULL;

    Teuchos::ArrayView<const int> nbors;
    _graph->getLocalRowView(localId, nbors);
    size_t nedges = nbors.size();
    edgeId = &nbors[0];

    if ((nedges > 0) && (_edgeWeightDim > 0)){
      int offset = _edgeOffsets[localId-_base] * _edgeWeightDim;
      wgts = &_edgeWgt[offset];
    }
    return nedges;
  }
};
  
}  //namespace Zoltan2
  
#endif<|MERGE_RESOLUTION|>--- conflicted
+++ resolved
@@ -26,20 +26,12 @@
     \brief Provides access for Zoltan2 to Xpetra::CrsGraph data.
 
     The template parameter is the weight type.  Xpetra local and global IDs 
-<<<<<<< HEAD
-    are ints. 
+    are ints.
 */
-
-CONSISTENT_CLASS_TEMPLATE_LINE
-class XpetraCrsGraphInput : public GraphInput {
-=======
-    are ints.
     // TODO -test for memory alloc failure when we resize a vector
-*/
 
 CONSISTENT_CLASS_TEMPLATE_LINE
 class XpetraCrsGraphInput : public GraphInput<CONSISTENT_TEMPLATE_PARAMS> {
->>>>>>> 55eaf7d2
 private:
 
 #ifndef DOXYGEN_SHOULD_SKIP_THIS
