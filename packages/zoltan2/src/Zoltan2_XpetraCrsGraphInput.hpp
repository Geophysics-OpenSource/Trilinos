--- conflicted
+++ resolved
@@ -20,7 +20,6 @@
 
 namespace Zoltan2 {
 
-<<<<<<< HEAD
 // Specialization of InputTraits for Xpetra matrices.
 template <typename LocalOrdinal,
           typename GlobalOrdinal,
@@ -42,9 +41,6 @@
     }
 };
 
-
-=======
->>>>>>> 353d7bf3
 /*! Zoltan2::XpetraCrsGraphInput
     \brief Provides access for Zoltan2 to Xpetra::CrsGraph data.
 
