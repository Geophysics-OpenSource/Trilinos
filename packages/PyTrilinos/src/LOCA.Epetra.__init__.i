--- conflicted
+++ resolved
@@ -166,12 +166,8 @@
 %import "NOX.Epetra.__init__.i"
 %import "NOX.Epetra.Interface.i"
 
-<<<<<<< HEAD
-// Allow import from this and parent directory
-=======
 // Allow import from this and parent directory. Force Interface to be
 // LOCA.Interface
->>>>>>> bd7e9309
 %pythoncode
 %{
 import sys, os.path as op
@@ -179,9 +175,6 @@
 parentDir = op.normpath(op.join(thisDir,".."))
 if not thisDir   in sys.path: sys.path.append(thisDir  )
 if not parentDir in sys.path: sys.path.append(parentDir)
-if "NOX" in Interface.__file__:
-    del Interface
-    from . import Interface
 del sys, op
 %}
 
@@ -216,7 +209,6 @@
 
 // The above %import(module="Abstract") ... directives can cause an
 // "import Abstract" to appear in the .py file, causing Abstract to
-<<<<<<< HEAD
 // point to NOX.Abstract.  Force it back to LOCA.Abstract.  Also,
 // ___init__ was pointing to Pitchfork/___init__.so (?!?), and
 // Interface was pointing to NOX/Epetra/Interface, so I fix those, too.
@@ -226,16 +218,9 @@
 from .. import Abstract
 del ___init__
 from . import ___init__
-import os.path
-if 'NOX' in Interface.__file__.split(os.path.sep):
+if 'NOX' in Interface.__file__:
   del Interface
-  from .  import Interface
-=======
-// point to NOX.Abstract.  Force it back to LOCA.Abstract.
-%pythoncode
-%{
-from .. import Abstract
->>>>>>> bd7e9309
+  from . import Interface
 %}
 
 // Director exception handling
