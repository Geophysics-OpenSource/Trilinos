--- conflicted
+++ resolved
@@ -325,11 +325,8 @@
 {
   Trace_("stk::mesh::BulkData::internal_resolve_shared_modify_delete");
 
-<<<<<<< HEAD
-=======
   ThrowRequireMsg(parallel_size() > 1, "Do not call this in serial");
 
->>>>>>> e82e787c
   resolve_shared_removed_from_owned_closure( *this );
 
   std::vector< EntityProcState > remote_mod ;
@@ -456,10 +453,7 @@
 {
   Trace_("stk::mesh::BulkData::internal_resolve_ghosted_modify_delete");
 
-<<<<<<< HEAD
-=======
   ThrowRequireMsg(parallel_size() > 1, "Do not call this in serial");
->>>>>>> e82e787c
   // Resolve modifications for ghosted entities:
 
   std::vector<EntityProcState > remote_mod ;
@@ -579,11 +573,8 @@
 {
   Trace_("stk::mesh::BulkData::internal_resolve_parallel_create");
 
-<<<<<<< HEAD
-=======
   ThrowRequireMsg(parallel_size() > 1, "Do not call this in serial");
 
->>>>>>> e82e787c
   std::vector<Entity*> shared_modified ;
 
   // Update the parallel index and
@@ -777,15 +768,6 @@
 bool BulkData::internal_modification_end( bool regenerate_aura )
 {
   Trace_("stk::mesh::BulkData::internal_modification_end");
-<<<<<<< HEAD
-
-  if ( m_sync_state == SYNCHRONIZED ) { return false ; }
-
-  // Resolve modification or deletion of shared entities
-  // which can cause deletion of ghost entities.
-  internal_resolve_shared_modify_delete();
-=======
->>>>>>> e82e787c
 
   if ( m_sync_state == SYNCHRONIZED ) { return false ; }
 
@@ -970,11 +952,8 @@
 {
   Trace_("stk::mesh::BulkData::internal_resolve_shared_membership");
 
-<<<<<<< HEAD
-=======
   ThrowRequireMsg(parallel_size() > 1, "Do not call this in serial");
 
->>>>>>> e82e787c
   const MetaData & meta  = m_mesh_meta_data ;
   ParallelMachine p_comm = m_parallel_machine ;
   const unsigned  p_rank = m_parallel_rank ;
