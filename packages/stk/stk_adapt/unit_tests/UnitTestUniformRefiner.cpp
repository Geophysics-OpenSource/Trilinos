--- conflicted
+++ resolved
@@ -54,11 +54,7 @@
 #include <typeinfo>
 
 #include <math.h>
-<<<<<<< HEAD
-#include <Parallel.hpp>
-=======
 #include <stk_util/parallel/Parallel.hpp>
->>>>>>> 4a280c31
 
 namespace stk {
   namespace adapt {
