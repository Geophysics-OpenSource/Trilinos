#ifndef MUELU_COALESCEDROPFACTORY_DEF_HPP
#define MUELU_COALESCEDROPFACTORY_DEF_HPP

#include "MueLu_CoalesceDropFactory_decl.hpp"

#include "MueLu_Level.hpp"
#include "MueLu_Graph.hpp"
#include "MueLu_PreDropFunctionBaseClass.hpp"

namespace MueLu {

  static const std::string color_esc = "\x1b[";
  static const std::string color_std = "39;49;00m";
  static const std::string color_purple = "35m";

  template <class Scalar,class LocalOrdinal, class GlobalOrdinal, class Node, class LocalMatOps>
  CoalesceDropFactory<Scalar, LocalOrdinal, GlobalOrdinal, Node, LocalMatOps>::CoalesceDropFactory(RCP<const FactoryBase> AFact, RCP<const FactoryBase> nullspaceFact)
    : AFact_(AFact), nullspaceFact_(nullspaceFact), blksize_(1), fixedBlkSize_(true)
  {
    std::cout << "Constructor of CoalesceDropFactory: nullspaceFact=" << nullspaceFact_.get() << std::endl;
  }

  template <class Scalar,class LocalOrdinal, class GlobalOrdinal, class Node, class LocalMatOps>
  void CoalesceDropFactory<Scalar, LocalOrdinal, GlobalOrdinal, Node, LocalMatOps>::DeclareInput(Level &currentLevel) const {
<<<<<<< HEAD
    currentLevel.DeclareInput("A", AFact_.get(), this);
    currentLevel.DeclareInput("Nullspace", NULL, this);
=======
    RCP<Teuchos::FancyOStream> out = Teuchos::fancyOStream(Teuchos::rcpFromRef(std::cout));
    *out << "CoalesceDropFactory::DeclareInput" << std::endl;
    currentLevel.print(*out);

    currentLevel.DeclareInput("A", AFact_.get());
    //currentLevel.DeclareInput("Nullspace",  nullspaceFact_.get());

    *out << "CoalesceDropFactory::DeclareInput - finish" << std::endl;
    currentLevel.print(*out);
>>>>>>> 37ff0067
  }

  template <class Scalar,class LocalOrdinal, class GlobalOrdinal, class Node, class LocalMatOps>
  void CoalesceDropFactory<Scalar, LocalOrdinal, GlobalOrdinal, Node, LocalMatOps>::SetFixedBlockSize(LocalOrdinal blksize) {
    blksize_ = blksize;
    fixedBlkSize_ = true;
    GetOStream(Debug, 0) << color_esc << color_purple << "CoalesceDropFactory::SetFixedBlockSize()" << color_esc << color_std << std::endl;
  }

  template <class Scalar,class LocalOrdinal, class GlobalOrdinal, class Node, class LocalMatOps>
  void CoalesceDropFactory<Scalar, LocalOrdinal, GlobalOrdinal, Node, LocalMatOps>::SetPreDropFunction(const RCP<MueLu::PreDropFunctionBaseClass<Scalar,LocalOrdinal,GlobalOrdinal,Node,LocalMatOps> > &predrop) { predrop_ = predrop; }

  template <class Scalar,class LocalOrdinal, class GlobalOrdinal, class Node, class LocalMatOps>
  void CoalesceDropFactory<Scalar, LocalOrdinal, GlobalOrdinal, Node, LocalMatOps>::Build(Level &currentLevel) const {
    RCP<Operator> A = currentLevel.Get< RCP<Operator> >("A", AFact_.get());
    //RCP<MultiVector> nullspace  = currentLevel.Get< RCP<MultiVector> >("Nullspace", nullspaceFact_.get());

    RCP<Teuchos::FancyOStream> out = Teuchos::fancyOStream(Teuchos::rcpFromRef(std::cout));
    std::cout << "TentativePFactory::Build: after get nullspace" << std::endl;
    currentLevel.print(*out);

    RCP<MultiVector> nullspace  = currentLevel.Get< RCP<MultiVector> >("Nullspace", NULL);

    // pre-dropping
    RCP<Graph> graph;
    //if (predrop_ == Teuchos::null) {
      //graph = rcp(new Graph(A->getCrsGraph(), "Graph of A"));
      LocalOrdinal blockdim = 1;
      if(currentLevel.GetLevelID() == 0) {
        blockdim = blksize_;
      } else {
        blockdim = 1; //3; //Teuchos::as<LocalOrdinal>(nullspace->getNumVectors()); //FIXME
      }

      Amalgamate(A, blockdim, graph);
    /*} else {
      //FIXME predropping does not fit to amalgamation routine
      graph = predrop_->Drop(A);
    }*/

    // coalesce

    currentLevel.Set("Graph", graph, this);

    // post-dropping?

  } // Build

  template <class Scalar,class LocalOrdinal, class GlobalOrdinal, class Node, class LocalMatOps>
  void CoalesceDropFactory<Scalar, LocalOrdinal, GlobalOrdinal, Node, LocalMatOps>::Amalgamate(const RCP<Operator>& A, const LocalOrdinal blocksize, RCP<Graph>& graph) const {

#if 1

    // do amalgamation
    int nUnamalgamatedBlockSize = blocksize;

    std::cout << "CoalesceDropFactory: nUnamalgamatedBlockSize=" << blocksize << std::endl;

    // map: global block id of amalagamated matrix -> vector of local row ids of unamalgamated matrix (only for global block ids of current proc)
    RCP<std::map<GlobalOrdinal,std::vector<LocalOrdinal> > > globalamalblockid2myrowid;
    RCP<std::map<GlobalOrdinal,std::vector<GlobalOrdinal> > > globalamalblockid2globalrowid;
    RCP<std::vector<GlobalOrdinal> > globalamalblockids;
    globalamalblockid2myrowid = Teuchos::rcp(new std::map<GlobalOrdinal,std::vector<LocalOrdinal> >);
    globalamalblockid2globalrowid = Teuchos::rcp(new std::map<GlobalOrdinal,std::vector<GlobalOrdinal> >);
    globalamalblockids = Teuchos::rcp(new std::vector<GlobalOrdinal>);
    globalamalblockids->empty();

    // extract information from overlapping column map of A
    GlobalOrdinal cnt_amalRows = 0;
    RCP<std::map<GlobalOrdinal,GlobalOrdinal> > globalrowid2globalamalblockid  = Teuchos::rcp(new std::map<GlobalOrdinal, GlobalOrdinal>);
    for(LocalOrdinal i=0; i<Teuchos::as<LocalOrdinal>(A->getColMap()->getNodeNumElements());i++) {
      GlobalOrdinal gDofId = A->getColMap()->getGlobalElement(i);
      // fixme for variable block size

      GlobalOrdinal globalblockid = (GlobalOrdinal) gDofId / nUnamalgamatedBlockSize;

      // gDofId -> gblockid
      (*globalrowid2globalamalblockid)[gDofId] = globalblockid;

      // gblockid -> gDofId/lDofId
      if(globalamalblockid2myrowid->count(globalblockid) > 0) {
        globalamalblockid2myrowid->find(globalblockid)->second.push_back(i);
        globalamalblockid2globalrowid->find(globalblockid)->second.push_back(gDofId);
      } else {
        (*globalamalblockid2myrowid)[globalblockid] = std::vector<LocalOrdinal>(1,i);
        (*globalamalblockid2globalrowid)[globalblockid] = std::vector<GlobalOrdinal>(1,gDofId);
        if(A->getRowMap()->isNodeGlobalElement(gDofId)) {
          globalamalblockids->push_back(globalblockid);
          cnt_amalRows++; // new local block row in amalgamated matrix graph
        }
      }
    }

    // clean up DofVectors (remove duplicate entries)
    typename std::map<GlobalOrdinal,std::vector<LocalOrdinal> >::iterator lit;
    typename std::map<GlobalOrdinal,std::vector<GlobalOrdinal> >::iterator git;
    for (lit=globalamalblockid2myrowid->begin(); lit!=globalamalblockid2myrowid->end(); lit++) {
      std::vector<LocalOrdinal> lrowids = lit->second;
      sort(lrowids.begin(), lrowids.end());
      typename std::vector<LocalOrdinal>::iterator lendLocation;
      lendLocation = std::unique(lrowids.begin(), lrowids.end());
      lrowids.erase(lendLocation,lrowids.end());
    }
    for (git=globalamalblockid2globalrowid->begin(); git!=globalamalblockid2globalrowid->end(); git++) {
      std::vector<GlobalOrdinal> growids = git->second;
      sort(growids.begin(), growids.end());
      typename std::vector<GlobalOrdinal>::iterator gendLocation;
      gendLocation = std::unique(growids.begin(), growids.end());
      growids.erase(gendLocation,growids.end());
    }


    // inter processor communication: sum up number of block ids
    GlobalOrdinal num_blockids = 0;
    Teuchos::reduceAll<int,GlobalOrdinal>(*(A->getRowMap()->getComm()),Teuchos::REDUCE_SUM, cnt_amalRows, &num_blockids );
    // TODO: check me: is num_blockids = map->getGlobalNumElements()/nUnamalgamatedBlockSize???
    // for constant block size we can avoid the communication and just use above formula!
    // for variable block size, this information has to be provided

    std::cout << "CoalesceDropFactory: PROC:" << A->getRowMap()->getComm()->getRank() << " " << cnt_amalRows << "/" << num_blockids << " blocks" << std::endl;

    // generate row map for amalgamated matrix with same distribution over all procs as row map of A

    Teuchos::ArrayRCP<GlobalOrdinal> arr_amalGIDs = Teuchos::arcp( globalamalblockids );
    Teuchos::RCP<Map> amal_map = MapFactory::Build(A->getRowMap()->lib(), num_blockids, arr_amalGIDs(), A->getRowMap()->getIndexBase(), A->getRowMap()->getComm());
    std::cout << "CoalesceDropFactory: PROC:" << A->getRowMap()->getComm()->getRank() << " amal_Amap " << amal_map->getNodeNumElements() << "/" << amal_map->getGlobalNumElements() << " elements" << std::endl;

    // create new CrsGraph for amalgamated matrix (TODO: no shortcut for CrsGraphFactory?)
    RCP<CrsGraph> crsGraph = Xpetra::CrsGraphFactory<LocalOrdinal, GlobalOrdinal, Node>::Build(amal_map, 10, Xpetra::DynamicProfile);

    for(LocalOrdinal i=0; i<Teuchos::as<LocalOrdinal>(A->getRowMap()->getNodeNumElements());i++) {
      GlobalOrdinal gDofId = A->getRowMap()->getGlobalElement(i);
      // fixme for variable block size
      GlobalOrdinal globalblockid = (GlobalOrdinal) gDofId / nUnamalgamatedBlockSize;

      size_t nnz = A->getNumEntriesInLocalRow(i);
      Teuchos::ArrayView<const LocalOrdinal> indices;
      Teuchos::ArrayView<const Scalar> vals;
      A->getLocalRowView(i, indices, vals);
      TEUCHOS_TEST_FOR_EXCEPTION(Teuchos::as<size_t>(indices.size()) != nnz, Exceptions::RuntimeError, "MueLu::CoalesceFactory::Amalgamate: number of nonzeros not equal to number of indices? Error.");

      RCP<std::vector<GlobalOrdinal> > colblocks = Teuchos::rcp(new std::vector<GlobalOrdinal>);  // global column block ids
      LocalOrdinal realnnz = 0;
      for(LocalOrdinal k=0; k<Teuchos::as<LocalOrdinal>(nnz); k++) {
        TEUCHOS_TEST_FOR_EXCEPTION(A->getColMap()->isNodeLocalElement(indices[k])==false,Exceptions::RuntimeError, "MueLu::CoalesceFactory::Amalgamate: Problem with columns. Error.");
        GlobalOrdinal gcid = A->getColMap()->getGlobalElement(indices[k]); // global column id
        if(vals[k]!=0.0) {  // avoid zeros
          colblocks->push_back(globalrowid2globalamalblockid->find(gcid)->second); // add column block id to column ids of amalgamated matrix
          realnnz++; // increment number of nnz in matrix row
        }
      }

      Teuchos::ArrayRCP<GlobalOrdinal> arr_colblocks = Teuchos::arcp( colblocks );

      // fill matrix graph
      TEUCHOS_TEST_FOR_EXCEPTION(crsGraph->getRowMap()->isNodeGlobalElement(globalblockid)==false,Exceptions::RuntimeError, "MueLu::CoalesceFactory::Amalgamate: global row id does not belong to current proc. Error.");
      crsGraph->insertGlobalIndices(globalblockid, arr_colblocks());
    }

    crsGraph->fillComplete(amal_map,amal_map);
    std::cout << "CoalesceDropFactory: PROC:" << A->getRowMap()->getComm()->getRank() << " " << crsGraph->getNodeNumRows() << "/" << crsGraph->getGlobalNumRows() << " rows " << std::endl;
    std::cout << "CoalesceDropFactory: PROC:" << A->getRowMap()->getComm()->getRank() << " " << crsGraph->getNodeNumCols() << "/" << crsGraph->getGlobalNumCols() << " cols " << std::endl;
    graph = rcp(new Graph(/*A->getCrsGraph()*/crsGraph, "amalgamated graph of A")); // TODO change me

    // store information in Graph object for unamalgamation of vectors
    graph->SetAmalgamationParams(globalamalblockid2myrowid, globalamalblockid2globalrowid);

    std::cout << "CoalesceDropFactory: amalgamation complete" << std::endl;
#else
    // old amalgamation routine

    std::cout << "PROC: " << A->getRowMap()->getComm()->getRank() << " enter CoalesceDropFactory::Amalgamate" << std::endl;

    // do amalgamation
    int nUnamalgamatedBlockSize = blksize_; // TODO fix me, change me to BlkSize???
    //int nPDE = 2; // TODO fix me, find something smart to switch BlkSize from 2 (finest level) to 3 (all other levels...)

    // map: global block id of amalagamated matrix -> vector of local row ids of unamalgamated matrix (only for global block ids of current proc)
    RCP<std::map<GlobalOrdinal,std::vector<LocalOrdinal> > > globalamalblockid2myrowid;
    // TODO: add map with GlobalIds!!!
    RCP<std::map<GlobalOrdinal,std::vector<GlobalOrdinal> > > globalamalblockid2globalrowid;
    // vector with global block ids for amalagamated matrix on current proc
    RCP<std::vector<GlobalOrdinal> > globalamalblockids; // TODO remove me

    globalamalblockid2myrowid = Teuchos::rcp(new std::map<GlobalOrdinal,std::vector<LocalOrdinal> >);
    globalamalblockid2globalrowid = Teuchos::rcp(new std::map<GlobalOrdinal,std::vector<GlobalOrdinal> >);
    /// vector with global block ids for amalagamated matrix on current proc
    globalamalblockids = Teuchos::rcp(new std::vector<GlobalOrdinal>);

    const RCP<const Map> map = A->getRowMap();

    // fill maps for communication of row map GIDs and global block ids of amalgamated matrix
    GlobalOrdinal cnt_amalRows = 0;
    for(LocalOrdinal i=0; i<Teuchos::as<LocalOrdinal>(map->getNodeNumElements()); i++) {
      // note: this is for constant block size //fixme
      GlobalOrdinal globalblockid = (GlobalOrdinal) map->getGlobalElement(i)/nUnamalgamatedBlockSize;

      if(globalamalblockid2myrowid->count(globalblockid) > 0) {
        globalamalblockid2myrowid->find(globalblockid)->second.push_back(i);
        globalamalblockid2globalrowid->find(globalblockid)->second.push_back(map->getGlobalElement(i));
      } else {
        (*globalamalblockid2myrowid)[globalblockid] = std::vector<LocalOrdinal>(1,i);
        (*globalamalblockid2globalrowid)[globalblockid] = std::vector<LocalOrdinal>(1,map->getGlobalElement(i));
      }

      if(cnt_amalRows>0) {
        if((*globalamalblockids)[cnt_amalRows-1]!=globalblockid) {
          // add "globalblockid" as new row in amalgamated matrix
          globalamalblockids->push_back(globalblockid);
          cnt_amalRows++;
        }
      } else {
        // no amalgamated rows available: just add first one
        globalamalblockids->push_back(globalblockid);
        cnt_amalRows++;
      }
    }

    std::cout << "PROC: " << A->getRowMap()->getComm()->getRank() << " enter CoalesceDropFactory::Amalgamate: 1" << std::endl;

    // inter processor communication: sum up number of block ids
    GlobalOrdinal num_blockids = 0;
    Teuchos::reduceAll<int,GlobalOrdinal>(*(map->getComm()),Teuchos::REDUCE_SUM, cnt_amalRows, &num_blockids );
    // TODO: check me: is num_blockids = map->getGlobalNumElements()/nUnamalgamatedBlockSize???
    // for constant block size we can avoid the communication and just use above formula!
    // for variable block size, this information has to be provided

    // vector for block sizes
    std::vector<int> myblockid2blocksize;
    for(GlobalOrdinal i=0; i<cnt_amalRows; i++) {
      myblockid2blocksize.push_back(nUnamalgamatedBlockSize); // fixme for variable block size
    }
    // now we know, how many blocks the amalagamated matrix has

    std::cout << "PROC: " << A->getRowMap()->getComm()->getRank() << " enter CoalesceDropFactory::Amalgamate: 2" << std::endl;

    // generate row map for amalgamated matrix with same distribution over all procs as row map of A
    Teuchos::ArrayRCP<GlobalOrdinal> arr_amalGIDs = Teuchos::arcp( globalamalblockids );
    Teuchos::RCP<Map> amal_map = MapFactory::Build(map->lib(), num_blockids, arr_amalGIDs(), map->getIndexBase(), map->getComm());

    // TODO print out number of blocks on current proc

    // extract information from overlapping column map of A
    std::map<GlobalOrdinal,GlobalOrdinal> globalcolid2globalamalblockid;
    for(LocalOrdinal i=0; i<Teuchos::as<LocalOrdinal>(A->getColMap()->getNodeNumElements());i++) {
      GlobalOrdinal gcolid = A->getColMap()->getGlobalElement(i);
      // fixme for variable block size
      GlobalOrdinal globalblockid = (GlobalOrdinal) gcolid / nUnamalgamatedBlockSize;
      globalcolid2globalamalblockid[gcolid] = globalblockid;
    }

    std::cout << "PROC: " << A->getRowMap()->getComm()->getRank() << " enter CoalesceDropFactory::Amalgamate: 3" << std::endl;

    // create new CrsGraph for amalgamated matrix (TODO: no shortcut for CrsGraphFactory?)
    RCP<CrsGraph> crsGraph = Xpetra::CrsGraphFactory<LocalOrdinal, GlobalOrdinal, Node>::Build(amal_map, 10, Xpetra::DynamicProfile);

    std::cout << "PROC: " << A->getRowMap()->getComm()->getRank() << " enter CoalesceDropFactory::Amalgamate: 3.5" << std::endl;

    std::cout << "PROC: " << A->getRowMap()->getComm()->getRank() << " number of local rows: " << A->getRowMap()->getNodeNumElements() << std::endl;

    // fill graph for amalgamated matrix
    for(GlobalOrdinal i=0; i<cnt_amalRows; i++) {
      RCP<std::vector<GlobalOrdinal> > colblocks = Teuchos::rcp(new std::vector<GlobalOrdinal>);  // global column block ids

      // loop over blocksize of block[i]
      // loop over all rows of current block i
      for(int bi=0; bi<myblockid2blocksize[i]; bi++) {
        // extract local row information
        LocalOrdinal row = (LocalOrdinal)i*myblockid2blocksize[i] + bi; // current local row index (TODO: change me for variable block size)

        size_t nnz = A->getNumEntriesInLocalRow(row);
        Teuchos::ArrayView<const LocalOrdinal> indices;
        Teuchos::ArrayView<const Scalar> vals;
        A->getLocalRowView(row, indices, vals);
        TEUCHOS_TEST_FOR_EXCEPTION(Teuchos::as<size_t>(indices.size()) != nnz, Exceptions::RuntimeError, "MueLu::CoalesceFactory::Amalgamate: number of nonzeros not equal to number of indices? Error.");

        LocalOrdinal realnnz = 0;
        for(LocalOrdinal k=0; k<Teuchos::as<LocalOrdinal>(nnz); k++) {
          TEUCHOS_TEST_FOR_EXCEPTION(A->getColMap()->isNodeLocalElement(indices[k])==false,Exceptions::RuntimeError, "MueLu::CoalesceFactory::Amalgamate: Problem with columns. Error.");
          GlobalOrdinal gcid = A->getColMap()->getGlobalElement(indices[k]); // global column id
          if(vals[k]!=0.0) {  // avoid zeros
            colblocks->push_back(globalcolid2globalamalblockid.find(gcid)->second); // add column block id to column ids of amalgamated matrix
            realnnz++; // increment number of nnz in matrix row
          }
        }

      }

      // eliminate duplicate values in colblocks
      sort(colblocks->begin(), colblocks->end());
      typename std::vector<GlobalOrdinal>::iterator endLocation;
      endLocation = std::unique(colblocks->begin(), colblocks->end());
      colblocks->erase(endLocation,colblocks->end());
      Teuchos::ArrayRCP<GlobalOrdinal> arr_colblocks = Teuchos::arcp( colblocks );

      // colblocks now contains the global column ids of the amalgamated matrix
      // now we have all information for one block row
      // fill matrix graph
      GlobalOrdinal grid = amal_map->getGlobalElement(i);
      TEUCHOS_TEST_FOR_EXCEPTION(crsGraph->getRowMap()->isNodeGlobalElement(grid)==false,Exceptions::RuntimeError, "MueLu::CoalesceFactory::Amalgamate: global row id does not belong to current proc. Error.");
      crsGraph->insertGlobalIndices(grid, arr_colblocks());
    }

    std::cout << "PROC: " << A->getRowMap()->getComm()->getRank() << " enter CoalesceDropFactory::Amalgamate: 4" << std::endl;

    crsGraph->fillComplete(amal_map,amal_map);

    std::cout << "PROC: " << A->getRowMap()->getComm()->getRank() << " enter CoalesceDropFactory::Amalgamate: 5" << std::endl;

    std::cout << "amalgamated graph: rows=" << crsGraph->getRowMap()->getGlobalNumElements() << std::endl;

    graph = rcp(new Graph(/*A->getCrsGraph()*/crsGraph, "amalgamated graph of A")); // TODO change me

    // store information in Graph object for unamalgamation of vectors
    std::cout << "GLOBALAMALBLOCKID2MYROWID" << std::endl;
    std::cout << globalamalblockid2myrowid << std::endl;
    graph->SetAmalgamationParams(globalamalblockid2myrowid, globalamalblockid2globalrowid, globalamalblockids);

#endif
  }

} //namespace MueLu

#endif // MUELU_COALESCEDROPFACTORY_DEF_HPP<|MERGE_RESOLUTION|>--- conflicted
+++ resolved
@@ -22,20 +22,8 @@
 
   template <class Scalar,class LocalOrdinal, class GlobalOrdinal, class Node, class LocalMatOps>
   void CoalesceDropFactory<Scalar, LocalOrdinal, GlobalOrdinal, Node, LocalMatOps>::DeclareInput(Level &currentLevel) const {
-<<<<<<< HEAD
     currentLevel.DeclareInput("A", AFact_.get(), this);
     currentLevel.DeclareInput("Nullspace", NULL, this);
-=======
-    RCP<Teuchos::FancyOStream> out = Teuchos::fancyOStream(Teuchos::rcpFromRef(std::cout));
-    *out << "CoalesceDropFactory::DeclareInput" << std::endl;
-    currentLevel.print(*out);
-
-    currentLevel.DeclareInput("A", AFact_.get());
-    //currentLevel.DeclareInput("Nullspace",  nullspaceFact_.get());
-
-    *out << "CoalesceDropFactory::DeclareInput - finish" << std::endl;
-    currentLevel.print(*out);
->>>>>>> 37ff0067
   }
 
   template <class Scalar,class LocalOrdinal, class GlobalOrdinal, class Node, class LocalMatOps>
