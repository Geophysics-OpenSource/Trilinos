// @HEADER
//
// ***********************************************************************
//
//        MueLu: A package for multigrid based preconditioning
//                  Copyright 2012 Sandia Corporation
//
// Under the terms of Contract DE-AC04-94AL85000 with Sandia Corporation,
// the U.S. Government retains certain rights in this software.
//
// Redistribution and use in source and binary forms, with or without
// modification, are permitted provided that the following conditions are
// met:
//
// 1. Redistributions of source code must retain the above copyright
// notice, this list of conditions and the following disclaimer.
//
// 2. Redistributions in binary form must reproduce the above copyright
// notice, this list of conditions and the following disclaimer in the
// documentation and/or other materials provided with the distribution.
//
// 3. Neither the name of the Corporation nor the names of the
// contributors may be used to endorse or promote products derived from
// this software without specific prior written permission.
//
// THIS SOFTWARE IS PROVIDED BY SANDIA CORPORATION "AS IS" AND ANY
// EXPRESS OR IMPLIED WARRANTIES, INCLUDING, BUT NOT LIMITED TO, THE
// IMPLIED WARRANTIES OF MERCHANTABILITY AND FITNESS FOR A PARTICULAR
// PURPOSE ARE DISCLAIMED. IN NO EVENT SHALL SANDIA CORPORATION OR THE
// CONTRIBUTORS BE LIABLE FOR ANY DIRECT, INDIRECT, INCIDENTAL, SPECIAL,
// EXEMPLARY, OR CONSEQUENTIAL DAMAGES (INCLUDING, BUT NOT LIMITED TO,
// PROCUREMENT OF SUBSTITUTE GOODS OR SERVICES; LOSS OF USE, DATA, OR
// PROFITS; OR BUSINESS INTERRUPTION) HOWEVER CAUSED AND ON ANY THEORY OF
// LIABILITY, WHETHER IN CONTRACT, STRICT LIABILITY, OR TORT (INCLUDING
// NEGLIGENCE OR OTHERWISE) ARISING IN ANY WAY OUT OF THE USE OF THIS
// SOFTWARE, EVEN IF ADVISED OF THE POSSIBILITY OF SUCH DAMAGE.
//
// Questions? Contact
//                    Jonathan Hu       (jhu@sandia.gov)
//                    Andrey Prokopenko (aprokop@sandia.gov)
//                    Ray Tuminaro      (rstumin@sandia.gov)
//
// ***********************************************************************
//
// @HEADER
#include <iostream>

// Teuchos
#include <Teuchos_StandardCatchMacros.hpp>
#include <Teuchos_XMLParameterListHelpers.hpp>

// Xpetra
#include <Xpetra_Map.hpp>
#include <Xpetra_MapFactory.hpp>
#include <Xpetra_MultiVector.hpp>
#include <Xpetra_MultiVectorFactory.hpp>
#include <Xpetra_CrsMatrix.hpp>
#include <Xpetra_CrsMatrixFactory.hpp>
#include <Xpetra_Parameters.hpp>
#include <Xpetra_IO.hpp>

// MueLu
#include <MueLu_RefMaxwell.hpp>
#include <MueLu_TpetraOperator.hpp>
#include <MueLu_TestHelpers_Common.hpp>
#include <MueLu_Exceptions.hpp>

#ifdef HAVE_MUELU_TPETRA
#include <MueLu_TpetraOperator.hpp>
#endif

// Belos
#ifdef HAVE_MUELU_BELOS
#include <BelosConfigDefs.hpp>
#include <BelosLinearProblem.hpp>
#include <BelosSolverFactory.hpp>
#include <BelosTpetraAdapter.hpp>
#include <BelosXpetraAdapter.hpp>     // => This header defines Belos::XpetraOp
//#include <BelosMueLuAdapter.hpp>      // => This header defines Belos::MueLuOp
#endif

// Stratimikos
#ifdef HAVE_MUELU_STRATIMIKOS
// Thyra includes
#include <Thyra_LinearOpWithSolveBase.hpp>
#include <Thyra_VectorBase.hpp>
#include <Thyra_SolveSupportTypes.hpp>
// Stratimikos includes
#include <Stratimikos_DefaultLinearSolverBuilder.hpp>
#include <Stratimikos_MueLuHelpers.hpp>
#endif

// Main wrappers struct
// Because C++ doesn't support partial template specialization of functions.
// By default, do not try to run Stratimikos, since that only works for Scalar=double.
template<typename Scalar,class LocalOrdinal,class GlobalOrdinal,class Node>
struct MainWrappers {
  static int main_(Teuchos::CommandLineProcessor &clp, Xpetra::UnderlyingLib lib, int argc, char *argv[]);
};


// Partial template specialization on SC=double
// This code branch gives the option to run with Stratimikos.
template<class LocalOrdinal, class GlobalOrdinal, class Node>
struct MainWrappers<double,LocalOrdinal,GlobalOrdinal,Node> {
  static int main_(Teuchos::CommandLineProcessor &clp, Xpetra::UnderlyingLib lib, int argc, char *argv[]);
};


// By default, do not try to run Stratimikos, since that only works for Scalar=double.
template<class Scalar, class LocalOrdinal, class GlobalOrdinal, class Node>
int MainWrappers<Scalar,LocalOrdinal,GlobalOrdinal,Node>::main_(Teuchos::CommandLineProcessor &clp, Xpetra::UnderlyingLib lib, int argc, char *argv[]) {
#include <MueLu_UseShortNames.hpp>

#if defined(HAVE_MUELU_TPETRA) && defined(HAVE_MUELU_IFPACK2)

#include <MueLu_UseShortNames.hpp>

  using Teuchos::RCP; using Teuchos::rcp;
  using Teuchos::TimeMonitor;

  bool success = false;
  bool verbose = true;
  try {
    RCP< const Teuchos::Comm<int> > comm = Teuchos::DefaultComm<int>::getComm();

    RCP<Teuchos::FancyOStream> out = Teuchos::fancyOStream(Teuchos::rcpFromRef(std::cout));
    out->setOutputToRootOnly(0);

    bool        printTimings      = true;              clp.setOption("timings", "notimings",  &printTimings,      "print timings to screen");
    std::string timingsFormat     = "table-fixed";     clp.setOption("time-format",           &timingsFormat,     "timings format (table-fixed | table-scientific | yaml)");
    double scaling                = 1.0;               clp.setOption("scaling",               &scaling,           "scale mass term");
    std::string solverName = "Belos";                  clp.setOption("solverName",            &solverName,        "Name of iterative linear solver "
                                                                                                                  "to use for solving the linear system. "
                                                                                                                  "(\"Belos\")");
    std::string belosSolverType   = "Block CG";        clp.setOption("belosSolverType",       &belosSolverType,   "Name of the Belos linear solver");
    bool        usePrec           = true;              clp.setOption("usePrec", "noPrec",     &usePrec,           "use RefMaxwell preconditioner");
    std::string xml               = "";                clp.setOption("xml",                   &xml,               "xml file with solver parameters");
    double      tol               = 1e-10;             clp.setOption("tol",                   &tol,               "solver convergence tolerance");
<<<<<<< HEAD
    
    std::string S_file, SM_file, M1_file, M0_file, M0inv_file, D0_file, coords_file, rhs_file="", nullspace_file="";
=======

    std::string S_file, SM_file, M1_file, M0_file, M0inv_file, D0_file, coords_file, rhs_file="";
>>>>>>> 416c6e94
    if (!TYPE_EQUAL(SC, std::complex<double>)) {
      S_file = "S.mat";
      SM_file = "";
      M1_file = "M1.mat";
      M0_file = "M0.mat";
      M0inv_file = "";
      D0_file = "D0.mat";
    } else {
      S_file = "S_complex.mat";
      SM_file = "";
      M1_file = "M1_complex.mat";
      M0_file = "M0_complex.mat";
      M0inv_file = "";
      D0_file = "D0_complex.mat";
    }
    coords_file = "coords.mat";

    clp.setOption("S", &S_file);
    clp.setOption("SM", &SM_file);
    clp.setOption("M1", &M1_file);
    clp.setOption("M0", &M0_file);
    clp.setOption("M0inv", &M0inv_file);
    clp.setOption("D0", &D0_file);
    clp.setOption("coords", &coords_file);
    clp.setOption("nullspace", &nullspace_file);
    clp.setOption("rhs", &rhs_file);

    clp.recogniseAllOptions(true);
    switch (clp.parse(argc, argv)) {
    case Teuchos::CommandLineProcessor::PARSE_HELP_PRINTED:        return EXIT_SUCCESS;
    case Teuchos::CommandLineProcessor::PARSE_ERROR:
    case Teuchos::CommandLineProcessor::PARSE_UNRECOGNIZED_OPTION: return EXIT_FAILURE;
    case Teuchos::CommandLineProcessor::PARSE_SUCCESSFUL:          break;
    }

    comm->barrier();
    auto globalTimeMonitor = TimeMonitor::getNewTimer("Maxwell: S - Global Time");
    auto tm                = TimeMonitor::getNewTimer("Maxwell: 1 - Read and Build Matrices");

    // Read matrices in from files
    // gradient matrix
    RCP<Matrix> D0_Matrix = Xpetra::IO<SC, LO, GO, NO>::Read(D0_file, lib, comm);
    // maps for nodal and edge matrices
    RCP<const Map> node_map = D0_Matrix->getDomainMap();
    RCP<const Map> edge_map = D0_Matrix->getRangeMap();
    // edge mass matrix
    RCP<Matrix> M1_Matrix = Xpetra::IO<SC, LO, GO, NO>::Read(M1_file, edge_map);
    // build stiffness plus mass matrix (SM_Matrix)
    RCP<Matrix> SM_Matrix;
    if (SM_file == "") {
      // edge stiffness matrix
      RCP<Matrix> S_Matrix = Xpetra::IO<SC, LO, GO, NO>::Read(S_file, edge_map);
      Xpetra::MatrixMatrix<Scalar,LocalOrdinal,GlobalOrdinal,Node>::TwoMatrixAdd(*S_Matrix,false,(SC)1.0,*M1_Matrix,false,scaling,SM_Matrix,*out);
      SM_Matrix->fillComplete();
    } else {
      SM_Matrix = Xpetra::IO<SC, LO, GO, NO>::Read(SM_file, edge_map);
    }
    RCP<Matrix> M0inv_Matrix;
    if (M0inv_file == "") {
      // nodal mass matrix
      RCP<Matrix> M0_Matrix = Xpetra::IO<SC, LO, GO, NO>::Read(M0_file, node_map);
      // build lumped mass matrix inverse (M0inv_Matrix)
      RCP<Vector> diag = Utilities::GetLumpedMatrixDiagonal(M0_Matrix);
      RCP<CrsMatrixWrap> M0inv_MatrixWrap = Teuchos::rcp(new CrsMatrixWrap(node_map, node_map, 0, Xpetra::StaticProfile));
      RCP<CrsMatrix> M0inv_CrsMatrix = M0inv_MatrixWrap->getCrsMatrix();
      Teuchos::ArrayRCP<size_t> rowPtr;
      Teuchos::ArrayRCP<LO> colInd;
      Teuchos::ArrayRCP<SC> values;
      Teuchos::ArrayRCP<const SC> diags = diag->getData(0);
      size_t nodeNumElements = node_map->getNodeNumElements();
      M0inv_CrsMatrix->allocateAllValues(nodeNumElements, rowPtr, colInd, values);
      SC ONE = (SC)1.0;
      for (size_t i = 0; i < nodeNumElements; i++) {
        rowPtr[i] = i;  colInd[i] = i;  values[i] = ONE / diags[i];
      }
      rowPtr[nodeNumElements] = nodeNumElements;
      M0inv_CrsMatrix->setAllValues(rowPtr, colInd, values);
      M0inv_CrsMatrix->expertStaticFillComplete(node_map, node_map);
      M0inv_Matrix = Teuchos::rcp_dynamic_cast<Matrix>(M0inv_MatrixWrap);
    } else if (M0inv_file == "none") {
      // pass
    } else {
      M0inv_Matrix = Xpetra::IO<SC, LO, GO, NO>::Read(M0inv_file, node_map);
    }
    // coordinates
    RCP<Xpetra::MultiVector<typename Teuchos::ScalarTraits<Scalar>::coordinateType, LO, GO, NO> > coords = Xpetra::IO<typename Teuchos::ScalarTraits<Scalar>::coordinateType, LO, GO, NO>::ReadMultiVector(coords_file, node_map);

    RCP<MultiVector> nullspace = Teuchos::null;
    if (nullspace_file != "")
      nullspace = Xpetra::IO<SC, LO, GO, NO>::ReadMultiVector(nullspace_file, edge_map);

    // set parameters
    std::string defaultXMLfile;
    if (!TYPE_EQUAL(SC, std::complex<double>) && !TYPE_EQUAL(SC, std::complex<float>))
      defaultXMLfile = "Maxwell.xml";
    else
      defaultXMLfile = "Maxwell_complex.xml";
    Teuchos::ParameterList params;
    Teuchos::updateParametersFromXmlFileAndBroadcast(defaultXMLfile,Teuchos::Ptr<Teuchos::ParameterList>(&params),*comm);
    if (xml != "")
      Teuchos::updateParametersFromXmlFileAndBroadcast(xml,Teuchos::Ptr<Teuchos::ParameterList>(&params),*comm);

    // setup LHS, RHS
    RCP<MultiVector> B;
    if (rhs_file == "") {
      B = MultiVectorFactory::Build(edge_map,1);
      RCP<MultiVector> vec = MultiVectorFactory::Build(edge_map,1);
      vec -> putScalar((SC)1.0);
      SM_Matrix->apply(*vec,*B);
    } else
      B = Xpetra::IO<SC, LO, GO, NO>::ReadMultiVector(rhs_file, edge_map);

    RCP<MultiVector> X = MultiVectorFactory::Build(edge_map,1);
    X -> putScalar((SC)0.0);

    comm->barrier();
    tm = Teuchos::null;

    if (solverName == "Belos") {
      auto tm2  = TimeMonitor::getNewTimer("Maxwell: 2 - Build Belos solver etc");

      // construct preconditioner
      RCP<MueLu::RefMaxwell<SC,LO,GO,NO> > preconditioner;
      if (usePrec)
        preconditioner
          = rcp( new MueLu::RefMaxwell<SC,LO,GO,NO>(SM_Matrix,D0_Matrix,M0inv_Matrix,
                                                    M1_Matrix,nullspace,coords,params) );


#ifdef HAVE_MUELU_TPETRA
      {
        // A test to make sure we can wrap this guy as a MueLu::TpetraOperator
        RCP<Operator> precOp = Teuchos::rcp_dynamic_cast<Operator>(preconditioner);
        MueLu::TpetraOperator<SC,LO,GO,NO> OpT(precOp);
      }
#endif

      // Belos linear problem
#ifdef HAVE_MUELU_BELOS
      typedef MultiVector          MV;
      typedef Belos::OperatorT<MV> OP;
      Teuchos::RCP<OP> belosOp   = Teuchos::rcp(new Belos::XpetraOp<SC, LO, GO, NO>(SM_Matrix)); // Turns a Xpetra::Matrix object into a Belos operator

      RCP<Belos::LinearProblem<SC, MV, OP> > problem = rcp( new Belos::LinearProblem<SC, MV, OP>() );
      problem -> setOperator( belosOp );
      Teuchos::RCP<OP> belosPrecOp;
      if (usePrec) {
        belosPrecOp = Teuchos::rcp(new Belos::XpetraOp<SC, LO, GO, NO>(preconditioner)); // Turns a Xpetra::Matrix object into a Belos operator
        problem -> setRightPrec( belosPrecOp );
      }

      problem -> setProblem( X, B );

      bool set = problem->setProblem();
      if (set == false) {
        *out << "\nERROR:  Belos::LinearProblem failed to set up correctly!" << std::endl;
        return EXIT_FAILURE;
      }

      // Belos solver
      RCP< Belos::SolverManager<SC, MV, OP> > solver;
      RCP< Belos::SolverFactory<SC, MV,OP> > factory = rcp( new  Belos::SolverFactory<SC,MV,OP>() );
      RCP<Teuchos::ParameterList> belosParams
        = rcp( new Teuchos::ParameterList() );
      belosParams->set("Maximum Iterations", 100);
      belosParams->set("Convergence Tolerance",tol);
      belosParams->set("Verbosity", Belos::Errors + Belos::Warnings + Belos::StatusTestDetails);
      belosParams->set("Output Frequency",1);
      belosParams->set("Output Style",Belos::Brief);
      solver = factory->create(belosSolverType,belosParams);

      comm->barrier();
      tm2=Teuchos::null;
      auto tm3  = TimeMonitor::getNewTimer("Maxwell: 3 - Solve");

      // set problem and solve
      solver -> setProblem( problem );
      Belos::ReturnType status = solver -> solve();
      int iters = solver -> getNumIters();
      success = (iters<50 && status == Belos::Converged);
      if (success)
        *out << "SUCCESS! Belos converged in " << iters << " iterations." << std::endl;
      else
        *out << "FAILURE! Belos did not converge fast enough." << std::endl;
      tm3 = Teuchos::null;
    }
    comm->barrier();
    globalTimeMonitor = Teuchos::null;

    if (printTimings) {
      RCP<Teuchos::ParameterList> reportParams = rcp(new Teuchos::ParameterList);
      if (timingsFormat == "yaml") {
        reportParams->set("Report format",             "YAML");            // "Table" or "YAML"
        reportParams->set("YAML style",                "compact");         // "spacious" or "compact"
      }
      reportParams->set("How to merge timer sets",   "Union");
      reportParams->set("alwaysWriteLocal",          false);
      reportParams->set("writeGlobalStats",          true);
      reportParams->set("writeZeroTimers",           false);
      // FIXME: no "ignoreZeroTimers"

      const std::string filter = "";

      std::ios_base::fmtflags ff(out->flags());
      if (timingsFormat == "table-fixed") *out << std::fixed;
      else * out << std::scientific;
      TimeMonitor::report(comm.ptr(), *out, filter, reportParams);
       *out << std::setiosflags(ff);
    }

    TimeMonitor::clearCounters();
#endif // #ifdef HAVE_MUELU_BELOS
  }
  TEUCHOS_STANDARD_CATCH_STATEMENTS(verbose, std::cerr, success);

  return ( success ? EXIT_SUCCESS : EXIT_FAILURE );
#else
  return EXIT_SUCCESS;
#endif
} // main


// This code branch gives the option to run with Stratimikos.
template<class LocalOrdinal, class GlobalOrdinal, class Node>
int MainWrappers<double,LocalOrdinal,GlobalOrdinal,Node>::main_(Teuchos::CommandLineProcessor &clp, Xpetra::UnderlyingLib lib, int argc, char *argv[]) {
  typedef double Scalar;
#include <MueLu_UseShortNames.hpp>

#if defined(HAVE_MUELU_TPETRA) && defined(HAVE_MUELU_IFPACK2)

// #if defined(HAVE_TPETRA_INST_INT_INT)

#include <MueLu_UseShortNames.hpp>

  using Teuchos::RCP; using Teuchos::rcp;
  using Teuchos::TimeMonitor;

  bool success = false;
  bool verbose = true;
  try {
    RCP< const Teuchos::Comm<int> > comm = Teuchos::DefaultComm<int>::getComm();

    RCP<Teuchos::FancyOStream> out = Teuchos::fancyOStream(Teuchos::rcpFromRef(std::cout));
    out->setOutputToRootOnly(0);

    bool        printTimings      = true;              clp.setOption("timings", "notimings",  &printTimings,      "print timings to screen");
    std::string timingsFormat     = "table-fixed";     clp.setOption("time-format",           &timingsFormat,     "timings format (table-fixed | table-scientific | yaml)");
    double scaling                = 1.0;               clp.setOption("scaling",               &scaling,           "scale mass term");
    std::string solverName        = "Belos";           clp.setOption("solverName",            &solverName,        "Name of iterative linear solver "
                                                                                                                  "to use for solving the linear system. "
                                                                                                                  "(\"Belos\" or \"Stratimikos\")");
    std::string belosSolverType   = "Block CG";        clp.setOption("belosSolverType",       &belosSolverType,   "Name of the Belos linear solver");
    bool        usePrec           = true;              clp.setOption("usePrec", "noPrec",     &usePrec,           "use RefMaxwell preconditioner");
    std::string xml               = "";                clp.setOption("xml",                   &xml,               "xml file with solver parameters");
    double      tol               = 1e-10;             clp.setOption("tol",                   &tol,               "solver convergence tolerance");

    std::string S_file, SM_file, M1_file, M0_file, M0inv_file, D0_file, coords_file, rhs_file="", nullspace_file="";
    if (!TYPE_EQUAL(SC, std::complex<double>)) {
      S_file = "S.mat";
      SM_file = "";
      M1_file = "M1.mat";
      M0_file = "M0.mat";
      M0inv_file = "";
      D0_file = "D0.mat";
    } else {
      S_file = "S_complex.mat";
      SM_file = "";
      M1_file = "M1_complex.mat";
      M0_file = "M0_complex.mat";
      M0inv_file = "";
      D0_file = "D0_complex.mat";
    }
    coords_file = "coords.mat";

    clp.setOption("S", &S_file);
    clp.setOption("SM", &SM_file);
    clp.setOption("M1", &M1_file);
    clp.setOption("M0", &M0_file);
    clp.setOption("M0inv", &M0inv_file);
    clp.setOption("D0", &D0_file);
    clp.setOption("coords", &coords_file);
    clp.setOption("rhs", &rhs_file);
    clp.setOption("nullspace", &nullspace_file);

    clp.recogniseAllOptions(true);
    switch (clp.parse(argc, argv)) {
    case Teuchos::CommandLineProcessor::PARSE_HELP_PRINTED:        return EXIT_SUCCESS;
    case Teuchos::CommandLineProcessor::PARSE_ERROR:
    case Teuchos::CommandLineProcessor::PARSE_UNRECOGNIZED_OPTION: return EXIT_FAILURE;
    case Teuchos::CommandLineProcessor::PARSE_SUCCESSFUL:          break;
    }

    comm->barrier();
    auto globalTimeMonitor = TimeMonitor::getNewTimer("Maxwell: S - Global Time");
    auto tm                = TimeMonitor::getNewTimer("Maxwell: 1 - Read and Build Matrices");

    // Read matrices in from files
    // gradient matrix
    RCP<Matrix> D0_Matrix = Xpetra::IO<SC, LO, GO, NO>::Read(D0_file, lib, comm);
    // maps for nodal and edge matrices
    RCP<const Map> node_map = D0_Matrix->getDomainMap();
    RCP<const Map> edge_map = D0_Matrix->getRangeMap();
    // edge mass matrix
    RCP<Matrix> M1_Matrix = Xpetra::IO<SC, LO, GO, NO>::Read(M1_file, edge_map);
    // build stiffness plus mass matrix (SM_Matrix)
    RCP<Matrix> SM_Matrix;
    if (SM_file == "") {
      // edge stiffness matrix
      RCP<Matrix> S_Matrix = Xpetra::IO<SC, LO, GO, NO>::Read(S_file, edge_map);
      Xpetra::MatrixMatrix<Scalar,LocalOrdinal,GlobalOrdinal,Node>::TwoMatrixAdd(*S_Matrix,false,(SC)1.0,*M1_Matrix,false,scaling,SM_Matrix,*out);
      SM_Matrix->fillComplete();
    } else {
      SM_Matrix = Xpetra::IO<SC, LO, GO, NO>::Read(SM_file, edge_map);
    }
    RCP<Matrix> M0inv_Matrix;
    if (M0inv_file == "") {
      // nodal mass matrix
      RCP<Matrix> M0_Matrix = Xpetra::IO<SC, LO, GO, NO>::Read(M0_file, node_map);
      // build lumped mass matrix inverse (M0inv_Matrix)
      RCP<Vector> diag = Utilities::GetLumpedMatrixDiagonal(M0_Matrix);
      RCP<CrsMatrixWrap> M0inv_MatrixWrap = Teuchos::rcp(new CrsMatrixWrap(node_map, node_map, 0, Xpetra::StaticProfile));
      RCP<CrsMatrix> M0inv_CrsMatrix = M0inv_MatrixWrap->getCrsMatrix();
      Teuchos::ArrayRCP<size_t> rowPtr;
      Teuchos::ArrayRCP<LO> colInd;
      Teuchos::ArrayRCP<SC> values;
      Teuchos::ArrayRCP<const SC> diags = diag->getData(0);
      size_t nodeNumElements = node_map->getNodeNumElements();
      M0inv_CrsMatrix->allocateAllValues(nodeNumElements, rowPtr, colInd, values);
      SC ONE = (SC)1.0;
      for (size_t i = 0; i < nodeNumElements; i++) {
        rowPtr[i] = i;  colInd[i] = i;  values[i] = ONE / diags[i];
      }
      rowPtr[nodeNumElements] = nodeNumElements;
      M0inv_CrsMatrix->setAllValues(rowPtr, colInd, values);
      M0inv_CrsMatrix->expertStaticFillComplete(node_map, node_map);
      M0inv_Matrix = Teuchos::rcp_dynamic_cast<Matrix>(M0inv_MatrixWrap);
    } else if (M0inv_file == "none") {
      // pass
    } else {
      M0inv_Matrix = Xpetra::IO<SC, LO, GO, NO>::Read(M0inv_file, node_map);
    }
    // coordinates
    RCP<Xpetra::MultiVector<typename Teuchos::ScalarTraits<Scalar>::magnitudeType, LO, GO, NO> > coords = Xpetra::IO<typename Teuchos::ScalarTraits<Scalar>::magnitudeType, LO, GO, NO>::ReadMultiVector(coords_file, node_map);

    RCP<MultiVector> nullspace = Teuchos::null;
    if (nullspace_file != "")
      nullspace = Xpetra::IO<SC, LO, GO, NO>::ReadMultiVector(nullspace_file, edge_map);

    // set parameters
    std::string defaultXMLfile;
    if (!TYPE_EQUAL(SC, std::complex<double>))
      defaultXMLfile = "Maxwell.xml";
    else
      defaultXMLfile = "Maxwell_complex.xml";
    Teuchos::ParameterList params;
    Teuchos::updateParametersFromXmlFileAndBroadcast(defaultXMLfile,Teuchos::Ptr<Teuchos::ParameterList>(&params),*comm);
    if (xml != "")
      Teuchos::updateParametersFromXmlFileAndBroadcast(xml,Teuchos::Ptr<Teuchos::ParameterList>(&params),*comm);

    // setup LHS, RHS
    // setup LHS, RHS
    RCP<MultiVector> B;
    if (rhs_file == "") {
      B = MultiVectorFactory::Build(edge_map,1);
      RCP<MultiVector> vec = MultiVectorFactory::Build(edge_map,1);
      vec -> putScalar((SC)1.0);
      SM_Matrix->apply(*vec,*B);
    } else
      B = Xpetra::IO<SC, LO, GO, NO>::ReadMultiVector(rhs_file, edge_map);
    RCP<MultiVector> X = MultiVectorFactory::Build(edge_map,1);
    X -> putScalar((SC)0.0);

    comm->barrier();
    tm = Teuchos::null;

    if (solverName == "Belos") {
      auto tm2 = TimeMonitor::getNewTimer("Maxwell: 2 - Build Belos solver etc");

      // construct preconditioner
      RCP<MueLu::RefMaxwell<SC,LO,GO,NO> > preconditioner;
      if (usePrec)
        preconditioner = rcp( new MueLu::RefMaxwell<SC,LO,GO,NO>(SM_Matrix,D0_Matrix,M0inv_Matrix,
                                                                 M1_Matrix,nullspace,coords,params) );


#ifdef HAVE_MUELU_TPETRA
      {
        // A test to make sure we can wrap this guy as a MueLu::TpetraOperator
        RCP<Operator> precOp = Teuchos::rcp_dynamic_cast<Operator>(preconditioner);
        MueLu::TpetraOperator<SC,LO,GO,NO> OpT(precOp);
      }
#endif


      // Belos linear problem
#ifdef HAVE_MUELU_BELOS
      typedef MultiVector          MV;
      typedef Belos::OperatorT<MV> OP;
      Teuchos::RCP<OP> belosOp   = Teuchos::rcp(new Belos::XpetraOp<SC, LO, GO, NO>(SM_Matrix)); // Turns a Xpetra::Matrix object into a Belos operator

      RCP<Belos::LinearProblem<SC, MV, OP> > problem = rcp( new Belos::LinearProblem<SC, MV, OP>() );
      problem -> setOperator( belosOp );
      Teuchos::RCP<OP> belosPrecOp;
      if (usePrec) {
        belosPrecOp = Teuchos::rcp(new Belos::XpetraOp<SC, LO, GO, NO>(preconditioner)); // Turns a Xpetra::Matrix object into a Belos operator
        problem -> setRightPrec( belosPrecOp );
      }

      problem -> setProblem( X, B );

      bool set = problem->setProblem();
      if (set == false) {
        *out << "\nERROR:  Belos::LinearProblem failed to set up correctly!" << std::endl;
        return EXIT_FAILURE;
      }

      // Belos solver
      RCP< Belos::SolverManager<SC, MV, OP> > solver;
      RCP< Belos::SolverFactory<SC, MV,OP> > factory = rcp( new  Belos::SolverFactory<SC,MV,OP>() );
      RCP<Teuchos::ParameterList> belosParams
        = rcp( new Teuchos::ParameterList() );
      belosParams->set("Maximum Iterations", 100);
      belosParams->set("Convergence Tolerance",tol);
      belosParams->set("Verbosity", Belos::Errors + Belos::Warnings + Belos::StatusTestDetails);
      belosParams->set("Output Frequency",1);
      belosParams->set("Output Style",Belos::Brief);
      solver = factory->create(belosSolverType,belosParams);

      comm->barrier();

      auto tm3 = TimeMonitor::getNewTimer("Maxwell: 3 - Solve");

      // set problem and solve
      solver -> setProblem( problem );
      Belos::ReturnType status = solver -> solve();
      int iters = solver -> getNumIters();
      success = (iters<50 && status == Belos::Converged);
      if (success)
        *out << "SUCCESS! Belos converged in " << iters << " iterations." << std::endl;
      else
        *out << "FAILURE! Belos did not converge fast enough." << std::endl;
      tm3 = Teuchos::null;
    }
#ifdef HAVE_MUELU_STRATIMIKOS
    if (solverName == "Stratimikos") {
      auto tm4 = TimeMonitor::getNewTimer("Maxwell: 2 - Build Stratimikos solver");

      // Build the rest of the Stratimikos list
      Teuchos::ParameterList SList;
      SList.set("Linear Solver Type","Belos");
      SList.sublist("Linear Solver Types").sublist("Belos").set("Solver Type", belosSolverType);
      SList.sublist("Linear Solver Types").sublist("Belos").sublist("Solver Types").sublist(belosSolverType).set("Output Frequency",1);
      SList.sublist("Linear Solver Types").sublist("Belos").sublist("Solver Types").sublist(belosSolverType).set("Maximum Iterations",100);
      SList.sublist("Linear Solver Types").sublist("Belos").sublist("Solver Types").sublist(belosSolverType).set("Convergence Tolerance",tol);
      SList.sublist("Linear Solver Types").sublist("Belos").sublist("Solver Types").sublist(belosSolverType).set("Output Style",1);
      SList.sublist("Linear Solver Types").sublist("Belos").sublist("Solver Types").sublist(belosSolverType).set("Verbosity",33);
      SList.sublist("Linear Solver Types").sublist("Belos").sublist("VerboseObject").set("Verbosity Level", "medium");
      SList.set("Preconditioner Type","MueLuRefMaxwell");
      params.set("parameterlist: syntax","muelu");
      SList.sublist("Preconditioner Types").set("MueLuRefMaxwell",params);
      // Add matrices to parameterlist
      SList.sublist("Preconditioner Types").sublist("MueLuRefMaxwell").set("D0",D0_Matrix);
      SList.sublist("Preconditioner Types").sublist("MueLuRefMaxwell").set("M0inv",M0inv_Matrix);
      SList.sublist("Preconditioner Types").sublist("MueLuRefMaxwell").set("M1",M1_Matrix);
      SList.sublist("Preconditioner Types").sublist("MueLuRefMaxwell").set("Coordinates",coords);

      // Build Thyra linear algebra objects
      RCP<const Thyra::LinearOpBase<Scalar> > thyraA = Xpetra::ThyraUtils<Scalar,LocalOrdinal,GlobalOrdinal,Node>::toThyra(Teuchos::rcp_dynamic_cast<CrsMatrixWrap>(SM_Matrix)->getCrsMatrix());
      RCP<      Thyra::VectorBase<Scalar> >thyraX = Teuchos::rcp_const_cast<Thyra::VectorBase<Scalar> >(Xpetra::ThyraUtils<Scalar,LocalOrdinal,GlobalOrdinal,Node>::toThyraVector(X->getVectorNonConst(0)));
      // TODO: Why do we loose a reference when running this with Epetra?
      RCP<const Thyra::VectorBase<Scalar> >thyraB = Xpetra::ThyraUtils<Scalar,LocalOrdinal,GlobalOrdinal,Node>::toThyraVector(B->getVector(0));

      // Build Stratimikos solver
      Stratimikos::DefaultLinearSolverBuilder linearSolverBuilder;  // This is the Stratimikos main class (= factory of solver factory).
      Stratimikos::enableMueLuRefMaxwell<LocalOrdinal,GlobalOrdinal,Node>(linearSolverBuilder);                // Register MueLu as a Stratimikos preconditioner strategy.
      linearSolverBuilder.setParameterList(rcp(&SList,false));              // Setup solver parameters using a Stratimikos parameter list.

      // Build a new "solver factory" according to the previously specified parameter list.
      RCP<Thyra::LinearOpWithSolveFactoryBase<Scalar> > solverFactory = Thyra::createLinearSolveStrategy(linearSolverBuilder);

      // Build a Thyra operator corresponding to A^{-1} computed using the Stratimikos solver.
      Teuchos::RCP<Thyra::LinearOpWithSolveBase<Scalar> > thyraInverseA = Thyra::linearOpWithSolve(*solverFactory, thyraA);

      comm->barrier();

      tm4 = Teuchos::null;
      auto tm5 = TimeMonitor::getNewTimer("Maxwell: 3 - Solve");

      // Solve Ax = b.
      Thyra::SolveStatus<Scalar> status = Thyra::solve<Scalar>(*thyraInverseA, Thyra::NOTRANS, *thyraB, thyraX.ptr());
      std::cout << status << std::endl;

      success = (status.solveStatus == Thyra::SOLVE_STATUS_CONVERGED);
      tm5 = Teuchos::null;
    }
#endif
    comm->barrier();
    globalTimeMonitor = Teuchos::null;

    if (printTimings) {
      RCP<Teuchos::ParameterList> reportParams = rcp(new Teuchos::ParameterList);
      if (timingsFormat == "yaml") {
        reportParams->set("Report format",             "YAML");            // "Table" or "YAML"
        reportParams->set("YAML style",                "compact");         // "spacious" or "compact"
      }
      reportParams->set("How to merge timer sets",   "Union");
      reportParams->set("alwaysWriteLocal",          false);
      reportParams->set("writeGlobalStats",          true);
      reportParams->set("writeZeroTimers",           false);
      // FIXME: no "ignoreZeroTimers"

      const std::string filter = "";

      std::ios_base::fmtflags ff(out->flags());
      if (timingsFormat == "table-fixed") *out << std::fixed;
      else * out << std::scientific;
      TimeMonitor::report(comm.ptr(), *out, filter, reportParams);
       *out << std::setiosflags(ff);
    }

    TimeMonitor::clearCounters();
#endif // #ifdef HAVE_MUELU_BELOS
  }
  TEUCHOS_STANDARD_CATCH_STATEMENTS(verbose, std::cerr, success);

  return ( success ? EXIT_SUCCESS : EXIT_FAILURE );
#else
  return EXIT_SUCCESS;
// #endif // HAVE_TPETRA_INST_INT_INT
#endif
} // main


template<typename Scalar,class LocalOrdinal,class GlobalOrdinal,class Node>
int main_(Teuchos::CommandLineProcessor &clp, Xpetra::UnderlyingLib lib, int argc, char *argv[]) {
  return MainWrappers<Scalar,LocalOrdinal,GlobalOrdinal,Node>::main_(clp, lib, argc, argv);
}

//- -- --------------------------------------------------------
#define MUELU_AUTOMATIC_TEST_ETI_NAME main_
#include "MueLu_Test_ETI.hpp"

int main(int argc, char *argv[]) {
  return Automatic_Test_ETI(argc,argv);
}<|MERGE_RESOLUTION|>--- conflicted
+++ resolved
@@ -137,13 +137,9 @@
     bool        usePrec           = true;              clp.setOption("usePrec", "noPrec",     &usePrec,           "use RefMaxwell preconditioner");
     std::string xml               = "";                clp.setOption("xml",                   &xml,               "xml file with solver parameters");
     double      tol               = 1e-10;             clp.setOption("tol",                   &tol,               "solver convergence tolerance");
-<<<<<<< HEAD
     
     std::string S_file, SM_file, M1_file, M0_file, M0inv_file, D0_file, coords_file, rhs_file="", nullspace_file="";
-=======
-
-    std::string S_file, SM_file, M1_file, M0_file, M0inv_file, D0_file, coords_file, rhs_file="";
->>>>>>> 416c6e94
+
     if (!TYPE_EQUAL(SC, std::complex<double>)) {
       S_file = "S.mat";
       SM_file = "";
