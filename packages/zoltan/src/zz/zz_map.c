/*****************************************************************************
 * Zoltan Library for Parallel Applications                                  *
 * Copyright (c) 2000,2001,2002, Sandia National Laboratories.               *
 * For more info, see the README file in the top-level Zoltan directory.     *
 *****************************************************************************/
/*****************************************************************************
 * CVS File Information :
 *    $RCSfile $
 *    $Author $
 *    $Date $
 *    $Revision $
 ****************************************************************************/


#ifdef __cplusplus
/* if C++, define the rest of this header file as extern C */
extern "C" {
#endif

#include <stdlib.h>
#include <zz_util_const.h>
#include <zoltan_mem.h>

#define key_match(m, k1, k2) (memcmp(k1, k2, m->key_size) == 0);
#define current_key(m, key) (m->zid ? memcpy(m->zid, key, m->key_size) : key);

/*****************************************************************************/
/*****************************************************************************/
/*****************************************************************************/

/*
 * A Zoltan_Map is like a C++ STL map.  It uses Zoltan_Hash to maintain a
 * a table mapping keys values.  Keys are unique and of arbitrary length.
 * The value must fit in an intptr_t.
 *
 * It supports:
 *
 *  Zoltan_Map_Create       Initialize the map
 *  Zoltan_Map_Add          Add an element to the map
 *  Zoltan_Map_Find         Find an element in the map and return it.
 *  Zoltan_Map_Find_Add     Try to find an element in the map, if not present, add it.
 *  Zoltan_Map_First        Return the first element in the map (like an iterator)
 *  Zoltan_Map_Next         Return the next element in the map
 *  Zoltan_Map_Size         Return the number of elements in the map
 *  Zoltan_Map_Destroy      Destroy the memory allocated for the map
 *
 * There's no delete.
 *
 * If you know the maximum number of unique items that will be added to the
 * map, include that as an argument in Zoltan_Map_Create.  Else if this value
 * is zero, the entries will be created dynamically (more time, less memory).
 *
 * The Zoltan_Map can store a copy of the key, or just store a pointer to
 * the caller's copy of the key.
 *
 * NOTE:
 * Zoltan_Map will not be efficient when num_entries = 0, in Zoltan_Map_Create
 * and later large number of entries are added. The hash table size is hard
 * coded to 1000. num_entries in the same order should be ok.
 */

/*****************************************************************
 * Create a new map.
 * Return the map number to be used in subsequent calls.
 * (Return NULL on error)
 *
 * Originally, Zoltan_Map_* assumed the key was a Zoltan global ID.  There
 * is Zoltan code that used Zoltan_Map with a key that is an integer.  This
 * worked when ZOLTAN_ID_TYPE was always an integer.
 *
 * But now ZOLTAN_ID_TYPE can be set at compile time.  So the third parameter,
 * instead of being zz->Num_GID, should be the number of bytes in the key.
 */

ZOLTAN_MAP* Zoltan_Map_Create(ZZ *zz,     /* just need this for error messages */
		      int hash_range_max, /* > 0: maximum hash value */
					  /*   0: Zoltan_Map_Create will choose value */
		      int num_bytes,       /* length of a key */
		      int store_keys,     /* 1 - keep a copy of each key */
					  /* 0 - keep a pointer to caller's key */
		      int num_entries)    /* > 0: number of keys that will be added */
					  /*   0: dynamically allocate entries */
{
  char *yo = "Zoltan_Map_Create";
  ZOLTAN_ENTRY *top = NULL;
  ZOLTAN_ENTRY **entries = NULL;
  ZOLTAN_MAP* map = NULL;
<<<<<<< HEAD
  int *keys = NULL;
=======
  char *keys = NULL;
  int num, rem;
>>>>>>> 665c6160
  int my_range ;

  if ((num_bytes < 1) || (num_entries < 0) || (hash_range_max < 0)){
    ZOLTAN_PRINT_ERROR(zz->Proc, yo, "Bad parameters\n");
    return NULL;
  }

  map = (ZOLTAN_MAP*) ZOLTAN_MALLOC(sizeof(ZOLTAN_MAP));

  if (num_entries > 0){

    /* we create storage for the entries in advance */

    top = (ZOLTAN_ENTRY *)ZOLTAN_CALLOC(num_entries, sizeof(ZOLTAN_ENTRY));
    if (!top){
      ZOLTAN_PRINT_ERROR(zz->Proc, yo, "Out of memory\n");
      return NULL;
    }
    if (store_keys) {
      keys = (char *)ZOLTAN_CALLOC(num_entries, num_bytes);
      if (!keys) {
	ZOLTAN_PRINT_ERROR(zz->Proc, yo, "Out of memory\n");
	return NULL;
      }
    }
  }

  /* hash table */

  if (hash_range_max == 0){
    if (num_entries > 0){
      /* SRSR : This hash range maximum will be a prime number closer to
      num_entries for smaller problems and closer to num_entries/2 for larger
      problems. For very small problems hash_range_max can be larger than
      num_entries, but choosing hash_range_max = num_entries may lead to
      too many collisions. */
      my_range = (int) pow((double)num_entries, 0.90) ;
      hash_range_max = Zoltan_Recommended_Hash_Size(2*my_range) ;
    }
    else{
      /* This could be a performance bottleneck depending on num_entries.  */
      hash_range_max = 1000;
    }
  }

  entries = (ZOLTAN_ENTRY **)ZOLTAN_CALLOC(hash_range_max+1, sizeof(ZOLTAN_ENTRY*));

  if (!entries){
    ZOLTAN_PRINT_ERROR(zz->Proc, yo, "Out of memory\n");
    return NULL;
  }

  /* If the key is a multiple of ZOLTAN_ID_TYPEs, then we can use the key passed in
   * by the caller.  Otherwise we need to write it to a buffer that is a multiple
   * of ZOLTAN_ID_TYPEs, because Zoltan_Hash takes a tuple of ZOLTAN_ID_TYPEs.
   */

  if (num_bytes < sizeof(ZOLTAN_ID_TYPE)){
    map->num_zoltan_id_types = 1;
    map->zid = (ZOLTAN_ID_PTR)calloc(sizeof(ZOLTAN_ID_TYPE), 1);
  }
  else if (num_bytes == sizeof(ZOLTAN_ID_TYPE)){
    map->num_zoltan_id_types = 1;
    map->zid = NULL;
  }
  else {
    num = num_bytes / sizeof(ZOLTAN_ID_TYPE);
    rem = num_bytes % sizeof(ZOLTAN_ID_TYPE);

    if (rem == 0){
      map->num_zoltan_id_types = num;
      map->zid = NULL;
    }
    else{
      map->num_zoltan_id_types = num+1;
      map->zid = (ZOLTAN_ID_PTR)calloc(sizeof(ZOLTAN_ID_TYPE), num+1);
    }
  }


  map->entries     = entries;
  map->top         = top;
  map->key_size     = num_bytes;
  map->max_index   = hash_range_max;
  map->max_entries = num_entries;
  map->prev_index      = -1;
  map->prev_hash_index = -1;
  map->prev            = NULL;
  map->used            = 1;
  map->dynamicEntries  = (num_entries == 0);
  map->copyKeys        = store_keys;
  map->entry_count     = 0;
  map->keys            = keys;

  return map;
}

/*****************************************************************
 * Free the memory used by a map.  It is not an error to call this for
 * a map that has already been destroyed, or for a map that was never created.
 * (Return ZOLTAN_OK, etc.)
 */
int Zoltan_Map_Destroy(ZZ *zz, ZOLTAN_MAP** map)
{
  int i;
  ZOLTAN_ENTRY *nextEntry, *tmpEntry;

  if (!map || !*map){
    return ZOLTAN_OK;  /* OK to call Destroy more than once */
  }

  if ((*map)->zid != NULL){
    free((*map)->zid);
  }

  if ((*map)->copyKeys){

    /* free our copies of the keys */

    if (!(*map)->dynamicEntries){
      ZOLTAN_FREE(&((*map)->keys));
    }
    else{
      for (i=0; i <= (*map)->max_index; i++){
	nextEntry = (*map)->entries[i];
	while (nextEntry){
	  tmpEntry = nextEntry->next;
	  ZOLTAN_FREE(&(nextEntry->key));
	  nextEntry = tmpEntry;
	}
      }
    }
  }

  /* free the map entries */

  if (!(*map)->dynamicEntries){
    ZOLTAN_FREE(&(*map)->entries);
    ZOLTAN_FREE(&(*map)->top);
  }
  else{
    for (i=0; i <= (*map)->max_index; i++){
      nextEntry = (*map)->entries[i];
      while (nextEntry){
	tmpEntry = nextEntry->next;
	ZOLTAN_FREE(&nextEntry);
	nextEntry = tmpEntry;
      }
    }
    ZOLTAN_FREE(&(*map)->entries);
  }

  ZOLTAN_FREE(map);
  return ZOLTAN_OK;
}

/*****************************************************************
 * Add a key/value pair to the map.  Duplicate keys are ignored.
 * (Return ZOLTAN_OK, etc.)
 */

<<<<<<< HEAD
int Zoltan_Map_Add(ZZ *zz, ZOLTAN_MAP* map, int *key, int data) {
  return (Zoltan_Map_Find_Add(zz, map, key, data, NULL));
}

int Zoltan_Map_Find_Add(ZZ *zz, ZOLTAN_MAP* map, int *key, int datain, int *dataout)
=======
int Zoltan_Map_Add(ZZ *zz, ZOLTAN_MAP* map, char *key, intptr_t data) {
  return (Zoltan_Map_Find_Add(zz, map, key, data, NULL));
}

int Zoltan_Map_Find_Add(ZZ *zz, ZOLTAN_MAP* map, char *key, intptr_t datain, intptr_t *dataout)
>>>>>>> 665c6160
{
  char *yo = "Zoltan_Map_Add";
  int index, match, i;
  ZOLTAN_ENTRY *element;
  char *hash_key;

  if (!map){
    ZOLTAN_PRINT_ERROR(zz->Proc, yo, "Map specified does not exist\n");
    return ZOLTAN_FATAL;
  }

  hash_key = current_key(map, key);

  index = Zoltan_Hash((ZOLTAN_ID_PTR)hash_key, map->num_zoltan_id_types, map->max_index);

  /* If this key is not found in the map, then add it */

  element = map->entries[index];
  match = 0;

  while (element != NULL){
    match = key_match(map, element->key, key);
    if (match){
      break;
    }
    element = element->next;
  }

  if (!match){
    i = map->entry_count;

    if (!map->dynamicEntries && (i == map->max_entries)){
      ZOLTAN_PRINT_ERROR(zz->Proc, yo, "Fixed size map overflow\n");
      return ZOLTAN_FATAL;
    }

    if (map->dynamicEntries){
      element = (ZOLTAN_ENTRY *)ZOLTAN_MALLOC(sizeof(ZOLTAN_ENTRY));
      if (!element)
	return ZOLTAN_MEMERR;
    }
    else{
      element = map->top + i;
    }

    if (map->copyKeys){
      if(map->dynamicEntries) {
	element->key = (char *)ZOLTAN_MALLOC(map->key_size);
	if (!element->key)
	  return ZOLTAN_MEMERR;
      }
      else
	element->key = (char *)map->keys + (map->entry_count * map->key_size);

      memcpy(element->key, key, map->key_size);
    }
    else{
      element->key = key;
    }

    element->data = datain;
    element->next = map->entries[index];

    map->entries[index] = element;

    map->entry_count++;
  }
  if (dataout != NULL) {
    *dataout = element->data;
  }

  return ZOLTAN_OK;
}

/*****************************************************************
<<<<<<< HEAD
 * Find the key in the map.  If found, the data pointer is set to
 * the key value.  If not found, the data pointer is set to ZOLTAN_NOT_FOUND.
 * (Return ZOLTAN_OK, etc.)
 */

int Zoltan_Map_Find(ZZ *zz, ZOLTAN_MAP* map, int *key, int *data)
=======
 * Find the key in the map.  If found, set data to the key value.  
 * If not found, the data is set to an invalid value.
 * (Return ZOLTAN_OK, etc.)
 */

int Zoltan_Map_Find(ZZ *zz, ZOLTAN_MAP* map, char *key, intptr_t *data)
>>>>>>> 665c6160
{
  char *yo = "Zoltan_Map_Find";
  int index, match;
  ZOLTAN_ENTRY *element;
  char *hash_key;

  *data = ZOLTAN_NOT_FOUND;

  if (!map){
    ZOLTAN_PRINT_ERROR(zz->Proc, yo, "Map specified does not exist\n");
    return ZOLTAN_FATAL;
  }

  hash_key = current_key(map, key);

  index = Zoltan_Hash((ZOLTAN_ID_PTR)hash_key, map->num_zoltan_id_types, map->max_index);

  element = map->entries[index];
  match = 0;

  while (element != NULL){
    match = key_match(map, element->key, key);
    if (match){
      *data = element->data;
      break;
    }
    element = element->next;
  }
  return ZOLTAN_OK;
}

/*****************************************************************
 * Return the number of keys in the map.
 */

int Zoltan_Map_Size(ZZ *zz, ZOLTAN_MAP* map)
{
  if (!map){
    return 0;
  }

  return map->entry_count;
}

/*****************************************************************
 * Begin iterating through the key/value pairs.
 *
 * *key is set to point to the first key
<<<<<<< HEAD
 * *data is set to the integer that is associated with the first key
 * (Return ZOLTAN_OK, etc)
 */

int Zoltan_Map_First(ZZ *zz, ZOLTAN_MAP* map, int **key, int *data)
=======
 * *data is set to the value that is associated with the first key
 * (Return ZOLTAN_OK, etc)
 */

int Zoltan_Map_First(ZZ *zz, ZOLTAN_MAP* map, char **key, intptr_t *data)
>>>>>>> 665c6160
{
  char *yo = "Zoltan_Map_First";
  ZOLTAN_ENTRY *entry = NULL;
  int i;

  *key = NULL;
  *data = ZOLTAN_NOT_FOUND;

  if (map){

    if (map->entry_count == 0){
      map->prev_index = -1;
      map->prev_hash_index = -1;
      map->prev = NULL;
    }
    else{
      if (!map->dynamicEntries){
	map->prev_index = 0;
	entry = map->top;
      }
      else{

	/* find the first entry in the map */

	for (i=0; i <= map->max_index; i++){
	  if (map->entries[i]){

	    map->prev_hash_index = i;
	    entry = map->prev = map->entries[i];
	    break;
	  }
	}
	if (!entry){
	  ZOLTAN_PRINT_ERROR(zz->Proc, yo, "Entry not found\n");
	  return ZOLTAN_FATAL;
	}
      }

      *key = entry->key;
      *data = entry->data;
    }
  }
  else {
    ZOLTAN_PRINT_ERROR(zz->Proc, yo, "Invalid map\n");
    return ZOLTAN_FATAL;
  }

  return ZOLTAN_OK;
}

/***********************************************************************
 * Return the next key/data pair.
 *
 * *key is set to point to the next key
 * *data is set to the integer that is associated with that key
 *
 * *key is NULL if there are no more key/data pairs; *data is ZOLTAN_NOT_FOUND
 *
 * (Return ZOLTAN_OK, etc)
 */

<<<<<<< HEAD
int Zoltan_Map_Next(ZZ *zz, ZOLTAN_MAP* map, int **key, int *data)
=======
int Zoltan_Map_Next(ZZ *zz, ZOLTAN_MAP* map, char **key, intptr_t *data)
>>>>>>> 665c6160
{
  ZOLTAN_ENTRY *next = NULL;
  int i;

  *key = NULL;
  *data = ZOLTAN_NOT_FOUND;

  if (!map){
    return ZOLTAN_OK;
  }

  if (!map->dynamicEntries){
    if ((map->prev_index + 1 >= map->entry_count)){
      return ZOLTAN_OK;
    }

    map->prev_index++;

    next = map->top + map->prev_index;
  }
  else{
    if (map->prev == NULL){
      return Zoltan_Map_First(zz, map, key, data);
    }
    if (map->prev->next != NULL){
      next = map->prev->next;
      map->prev = next;
    }
    else{
      for (i=map->prev_hash_index+1; i <= map->max_index; i++){
	if (map->entries[i]){
	  map->prev_hash_index = i;
	  next = map->prev = map->entries[i];
	  break;
	}
      }
      if (!next){
	return ZOLTAN_OK;   /* at the end of the entries */
      }
    }
  }

  *key = next->key;
  *data = next->data;

  return ZOLTAN_OK;
}

#ifdef __cplusplus
} /* closing bracket for extern "C" */
#endif<|MERGE_RESOLUTION|>--- conflicted
+++ resolved
@@ -85,12 +85,8 @@
   ZOLTAN_ENTRY *top = NULL;
   ZOLTAN_ENTRY **entries = NULL;
   ZOLTAN_MAP* map = NULL;
-<<<<<<< HEAD
-  int *keys = NULL;
-=======
   char *keys = NULL;
   int num, rem;
->>>>>>> 665c6160
   int my_range ;
 
   if ((num_bytes < 1) || (num_entries < 0) || (hash_range_max < 0)){
@@ -252,19 +248,11 @@
  * (Return ZOLTAN_OK, etc.)
  */
 
-<<<<<<< HEAD
-int Zoltan_Map_Add(ZZ *zz, ZOLTAN_MAP* map, int *key, int data) {
-  return (Zoltan_Map_Find_Add(zz, map, key, data, NULL));
-}
-
-int Zoltan_Map_Find_Add(ZZ *zz, ZOLTAN_MAP* map, int *key, int datain, int *dataout)
-=======
 int Zoltan_Map_Add(ZZ *zz, ZOLTAN_MAP* map, char *key, intptr_t data) {
   return (Zoltan_Map_Find_Add(zz, map, key, data, NULL));
 }
 
 int Zoltan_Map_Find_Add(ZZ *zz, ZOLTAN_MAP* map, char *key, intptr_t datain, intptr_t *dataout)
->>>>>>> 665c6160
 {
   char *yo = "Zoltan_Map_Add";
   int index, match, i;
@@ -340,21 +328,12 @@
 }
 
 /*****************************************************************
-<<<<<<< HEAD
- * Find the key in the map.  If found, the data pointer is set to
- * the key value.  If not found, the data pointer is set to ZOLTAN_NOT_FOUND.
- * (Return ZOLTAN_OK, etc.)
- */
-
-int Zoltan_Map_Find(ZZ *zz, ZOLTAN_MAP* map, int *key, int *data)
-=======
  * Find the key in the map.  If found, set data to the key value.  
  * If not found, the data is set to an invalid value.
  * (Return ZOLTAN_OK, etc.)
  */
 
 int Zoltan_Map_Find(ZZ *zz, ZOLTAN_MAP* map, char *key, intptr_t *data)
->>>>>>> 665c6160
 {
   char *yo = "Zoltan_Map_Find";
   int index, match;
@@ -403,19 +382,11 @@
  * Begin iterating through the key/value pairs.
  *
  * *key is set to point to the first key
-<<<<<<< HEAD
- * *data is set to the integer that is associated with the first key
- * (Return ZOLTAN_OK, etc)
- */
-
-int Zoltan_Map_First(ZZ *zz, ZOLTAN_MAP* map, int **key, int *data)
-=======
  * *data is set to the value that is associated with the first key
  * (Return ZOLTAN_OK, etc)
  */
 
 int Zoltan_Map_First(ZZ *zz, ZOLTAN_MAP* map, char **key, intptr_t *data)
->>>>>>> 665c6160
 {
   char *yo = "Zoltan_Map_First";
   ZOLTAN_ENTRY *entry = NULL;
@@ -470,24 +441,20 @@
  * Return the next key/data pair.
  *
  * *key is set to point to the next key
- * *data is set to the integer that is associated with that key
- *
- * *key is NULL if there are no more key/data pairs; *data is ZOLTAN_NOT_FOUND
+ * *data is set to the pointer that is associated with that key
+ *
+ * *key and *data are NULL if there are no more key/data pairs
  *
  * (Return ZOLTAN_OK, etc)
  */
 
-<<<<<<< HEAD
-int Zoltan_Map_Next(ZZ *zz, ZOLTAN_MAP* map, int **key, int *data)
-=======
 int Zoltan_Map_Next(ZZ *zz, ZOLTAN_MAP* map, char **key, intptr_t *data)
->>>>>>> 665c6160
 {
   ZOLTAN_ENTRY *next = NULL;
   int i;
 
-  *key = NULL;
-  *data = ZOLTAN_NOT_FOUND;
+  *key = (char *)NULL;
+  *data = (intptr_t)ZOLTAN_NOT_FOUND;
 
   if (!map){
     return ZOLTAN_OK;
