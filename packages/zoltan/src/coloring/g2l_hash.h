/*****************************************************************************
 * Zoltan Library for Parallel Applications                                  *
 * Copyright (c) 2000,2001,2002, Sandia National Laboratories.               *
 * For more info, see the README file in the top-level Zoltan directory.     *  
 *****************************************************************************/
/*****************************************************************************
 * CVS File Information :
 *    $RCSfile$
 *    $Author$
 *    $Date$
 *    $Revision$
 ****************************************************************************/
#ifndef _G2L_HASH_H_
#define _G2L_HASH_H_

#ifdef __cplusplus
/* if C++, define the rest of this header file as extern C */
extern "C" {
#endif

/* Structure used for hashing */
struct G2L_Hash_Node {
    ZOLTAN_GNO_TYPE gno;           /* Global number */
    int lno;           /* Mapped id of gno*/
    struct G2L_Hash_Node * next;
};

typedef struct G2L_Hash_Node G2LHashNode;

struct G2L_Hash {
    int   maxsize;
    int   size;          /* number of ids stored in the hash */
    ZOLTAN_GNO_TYPE base, baseend; /* base and baseend are inclusive gno's of local vertices */
    int   nlvtx;         /* it is #localy owened vertices: simply equal to "baseend-base+1" */
    int   num_gid_entries;   /* multiple of ZOLTAN_ID_TYPEs in a key */
    
    G2LHashNode **table;
    G2LHashNode *nodes;
};

typedef struct G2L_Hash G2LHash;

<<<<<<< HEAD
int Zoltan_G2LHash_Create(G2LHash *hash, int maxsize, int base, int nlvtx);
=======
/* Returns the prime number closest to (and smaller than) stop */
/* int Zoltan_GenPrime(int stop, int *prime_num); */
    
int Zoltan_G2LHash_Create(G2LHash *hash, int maxsize, ZOLTAN_GNO_TYPE base, int nlvtx);
>>>>>>> 665c6160
int Zoltan_G2LHash_Destroy(G2LHash *hash);
int Zoltan_G2LHash_G2L(G2LHash *hash, ZOLTAN_GNO_TYPE gno);
/*
  if gno exist it returns lno, if it does not exist,
  it inserts andr returns newly assigned lno */
int Zoltan_G2LHash_Insert(G2LHash *hash, ZOLTAN_GNO_TYPE gno);
    
#define Zoltan_G2LHash_L2G(hash, lno) ((lno<(hash)->nlvtx) ? (hash)->base+lno : (hash)->nodes[lno-(hash)->nlvtx].gno)


/* Key&Value hash functions using same data structure above
   the only difference will be the insert function */
typedef struct G2L_Hash KVHash;

int Zoltan_KVHash_Create(KVHash *hash, int maxsize);
int Zoltan_KVHash_Destroy(KVHash *hash);

int Zoltan_KVHash_Insert(KVHash *hash, ZOLTAN_GNO_TYPE key, int value);
int Zoltan_KVHash_GetValue(KVHash *hash, ZOLTAN_GNO_TYPE key);

    
#ifdef __cplusplus
} /* closing bracket for extern "C" */
#endif
    

#endif
<|MERGE_RESOLUTION|>--- conflicted
+++ resolved
@@ -40,14 +40,7 @@
 
 typedef struct G2L_Hash G2LHash;
 
-<<<<<<< HEAD
-int Zoltan_G2LHash_Create(G2LHash *hash, int maxsize, int base, int nlvtx);
-=======
-/* Returns the prime number closest to (and smaller than) stop */
-/* int Zoltan_GenPrime(int stop, int *prime_num); */
-    
 int Zoltan_G2LHash_Create(G2LHash *hash, int maxsize, ZOLTAN_GNO_TYPE base, int nlvtx);
->>>>>>> 665c6160
 int Zoltan_G2LHash_Destroy(G2LHash *hash);
 int Zoltan_G2LHash_G2L(G2LHash *hash, ZOLTAN_GNO_TYPE gno);
 /*
