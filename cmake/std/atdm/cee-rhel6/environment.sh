################################################################################
#
# Set up env on a CEE RHEL6 system for ATMD builds of Trilinos
#
# This source script gets the settings from the JOB_NAME var.
#
################################################################################

# NOTE: The custom_builds.sh script in this directory sets the exact compilers
# used so no need for dealing with different varients of compilers here.

if [[ "$ATDM_CONFIG_COMPILER" == "DEFAULT" ]] ; then
  # Abort, no compiler was selected!
  return
fi

if [[ "$ATDM_CONFIG_KOKKOS_ARCH" == "DEFAULT" ]] ; then
  unset ATDM_CONFIG_KOKKOS_ARCH
else
  echo
  echo "***"
  echo "*** ERROR: Specifying KOKKOS_ARCH is not supported on CEE RHEL6 builds"
  echo "*** remove '$ATDM_CONFIG_KOKKOS_ARCH' from JOB_NAME=$JOB_NAME"
  echo "***"
  return
fi

echo "Using CEE RHEL6 compiler stack $ATDM_CONFIG_COMPILER to build $ATDM_CONFIG_BUILD_TYPE code with Kokkos node type $ATDM_CONFIG_NODE_TYPE"

export ATDM_CONFIG_ENABLE_SPARC_SETTINGS=ON
export ATDM_CONFIG_USE_NINJA=ON

# Get ATDM_CONFIG_NUM_CORES_ON_MACHINE for this machine
source $ATDM_SCRIPT_DIR/utils/get_num_cores_on_machine.sh

if [ "$ATDM_CONFIG_NUM_CORES_ON_MACHINE" -gt "16" ] ; then
  export ATDM_CONFIG_MAX_NUM_CORES_TO_USE=16
  # NOTE: We get links crashing if we try to use to many processes.  ToDo: We
  # should limit the number of processes that ninja uses to link instead of
  # reducing the overrall parallel build level like this.
else
  export ATDM_CONFIG_MAX_NUM_CORES_TO_USE=$ATDM_CONFIG_NUM_CORES_ON_MACHINE
fi

export ATDM_CONFIG_BUILD_COUNT=$ATDM_CONFIG_MAX_NUM_CORES_TO_USE
# NOTE: Use as many build processes and there are cores by default.

module purge

module load sparc-dev
# NOTE: Above was reported needed by jhu on some CEE RHEL6 machine in order to
# get NetCDF to load (#4662).

# Warning options requested by Gemma team (which should hopefully also take
# care of warnings required by the other ATDM APPs as well).  See #3178 and
# #4221
ATDM_CONFIG_GNU_CXX_WARNINGS="-Wall -Wextra"
ATDM_CONFIG_INTEL_CXX_WARNINGS="-Wall -Warray-bounds -Wchar-subscripts -Wcomment -Wenum-compare -Wformat -Wuninitialized -Wmaybe-uninitialized -Wmain -Wnarrowing -Wnonnull -Wparentheses -Wpointer-sign -Wreorder -Wreturn-type -Wsign-compare -Wsequence-point -Wtrigraphs -Wunused-function -Wunused-but-set-variable -Wunused-variable -Wwrite-strings"

# For now, turn on warnings by default:
if [[ "${ATDM_CONFIG_ENABLE_STRONG_WARNINGS}" == "" ]] ; then
  export ATDM_CONFIG_ENABLE_STRONG_WARNINGS=1
fi

if  [[ "$ATDM_CONFIG_COMPILER" == "CLANG-9.0.1_OPENMPI-4.0.2" ]]; then
  module load sparc-dev/clang-9.0.1_openmpi-4.0.2
  export OMPI_CXX=`which clang++`
  export OMPI_CC=`which clang`
  export OMPI_FC=`which gfortran`
  export MPICC=`which mpicc`
  export MPICXX=`which mpicxx`
  export MPIF90=`which mpif90`
  if [[ "$ATDM_CONFIG_ENABLE_STRONG_WARNINGS" == "1" ]]; then
    export ATDM_CONFIG_CXX_FLAGS="${ATDM_CONFIG_GNU_CXX_WARNINGS}"
  fi
  export ATDM_CONFIG_MKL_ROOT=${CBLAS_ROOT}

<<<<<<< HEAD
elif [[ "$ATDM_CONFIG_COMPILER" == "CLANG-5.0.1_OPENMPI-4.0.2" ]]; then
  module load sparc-dev/clang-5.0.1_openmpi-4.0.2
  export OMPI_CXX=`which clang++`
  export OMPI_CC=`which clang`
  export OMPI_FC=`which gfortran`
  export MPICC=`which mpicc`
  export MPICXX=`which mpicxx`
  export MPIF90=`which mpif90`
  if [[ "$ATDM_CONFIG_ENABLE_STRONG_WARNINGS" == "1" ]]; then
    export ATDM_CONFIG_CXX_FLAGS="${ATDM_CONFIG_GNU_CXX_WARNINGS}"
  fi
  export ATDM_CONFIG_MKL_ROOT=${CBLAS_ROOT}

elif [[ "$ATDM_CONFIG_COMPILER" == "CLANG-9.0.1_OPENMPI-4.0.2" ]]; then
  module load sparc-dev/clang-9.0.1_openmpi-4.0.2
  export OMPI_CXX=`which clang++`
  export OMPI_CC=`which clang`
  export OMPI_FC=`which gfortran`
  export MPICC=`which mpicc`
  export MPICXX=`which mpicxx`
  export MPIF90=`which mpif90`
  if [[ "$ATDM_CONFIG_ENABLE_STRONG_WARNINGS" == "1" ]]; then
    export ATDM_CONFIG_CXX_FLAGS="${ATDM_CONFIG_GNU_CXX_WARNINGS}"
  fi
  export ATDM_CONFIG_MKL_ROOT=${CBLAS_ROOT}

elif [[ "$ATDM_CONFIG_COMPILER" == "GNU-7.2.0_OPENMPI-1.10.2" ]] ; then
  module load sparc-dev/gcc-7.2.0_openmpi-1.10.2
  unset OMP_NUM_THREADS  # SPARC module sets these and we must unset!
  unset OMP_PROC_BIND
  unset OMP_PLACES
  export OMPI_CXX=`which g++`
  export OMPI_CC=`which gcc`
  export OMPI_FC=`which gfortran`
  export MPICC=`which mpicc`
  export MPICXX=`which mpicxx`
  export MPIF90=`which mpif90`
  if [[ "$ATDM_CONFIG_ENABLE_STRONG_WARNINGS" == "1" ]]; then
    export ATDM_CONFIG_CXX_FLAGS="${ATDM_CONFIG_GNU_CXX_WARNINGS}"
  fi
  export ATDM_CONFIG_MKL_ROOT=${CBLAS_ROOT}
  export ATDM_CONFIG_MPI_EXEC=mpirun
  export ATDM_CONFIG_MPI_EXEC_NUMPROCS_FLAG=-np
  export ATDM_CONFIG_MPI_PRE_FLAGS="--bind-to;none"

=======
>>>>>>> 591f403c
elif [[ "$ATDM_CONFIG_COMPILER" == "GNU-7.2.0_OPENMPI-4.0.2" ]] ; then
  module load sparc-dev/gcc-7.2.0_openmpi-4.0.2
  unset OMP_NUM_THREADS  # SPARC module sets these and we must unset!
  unset OMP_PROC_BIND
  unset OMP_PLACES
  export OMPI_CXX=`which g++`
  export OMPI_CC=`which gcc`
  export OMPI_FC=`which gfortran`
  export MPICC=`which mpicc`
  export MPICXX=`which mpicxx`
  export MPIF90=`which mpif90`
  if [[ "$ATDM_CONFIG_ENABLE_STRONG_WARNINGS" == "1" ]]; then
    export ATDM_CONFIG_CXX_FLAGS="${ATDM_CONFIG_GNU_CXX_WARNINGS}"
  fi
  export ATDM_CONFIG_MKL_ROOT=${CBLAS_ROOT}
  export ATDM_CONFIG_MPI_EXEC=mpirun
  export ATDM_CONFIG_MPI_EXEC_NUMPROCS_FLAG=-np
  export ATDM_CONFIG_MPI_PRE_FLAGS="--bind-to;none"

elif [ "$ATDM_CONFIG_COMPILER" == "INTEL-19.0.3_INTELMPI-2018.4" ]; then
  module load sparc-dev/intel-19.0.3_intelmpi-2018.4
  export OMPI_CXX=`which icpc`
  export OMPI_CC=`which icc`
  export OMPI_FC=`which ifort`
  export MPICC=`which mpicc`
  export MPICXX=`which mpicxx`
  export MPIF90=`which mpif90`
  if [[ "$ATDM_CONFIG_ENABLE_STRONG_WARNINGS" == "1" ]]; then
    export ATDM_CONFIG_CXX_FLAGS="${ATDM_CONFIG_INTEL_CXX_WARNINGS}"
  fi
  export ATDM_CONFIG_MKL_ROOT=${CBLAS_ROOT}
  export ATDM_CONFIG_MPI_EXEC=mpirun
  export ATDM_CONFIG_MPI_EXEC_NUMPROCS_FLAG=-np
  export ATDM_CONFIG_OPENMP_FORTRAN_FLAGS=-fopenmp
  export ATDM_CONFIG_OPENMP_FORTRAN_LIB_NAMES=gomp
  export ATDM_CONFIG_OPENMP_GOMP_LIBRARY=-lgomp

elif [ "$ATDM_CONFIG_COMPILER" == "INTEL-18.0.2_MPICH2-3.2" ]; then
  module load sparc-dev/intel-18.0.2_mpich2-3.2
  export OMP_NUM_THREADS=3 # Because Si H. requested this
  export OMP_PROC_BIND=false
  unset OMP_PLACES
  export OMPI_CXX=`which icpc`
  export OMPI_CC=`which icc`
  export OMPI_FC=`which ifort`
  export MPICC=`which mpicc`
  export MPICXX=`which mpicxx`
  export MPIF90=`which mpif90`
  if [[ "$ATDM_CONFIG_ENABLE_STRONG_WARNINGS" == "1" ]]; then
    export ATDM_CONFIG_CXX_FLAGS="${ATDM_CONFIG_INTEL_CXX_WARNINGS}"
  fi
  # Replace Intel MKL 18.0.2 wiht 18.0.5 which fixes some LAPACK bugs (see #3499, #3914)
  export ATDM_CONFIG_MKL_ROOT=/sierra/sntools/SDK/compilers/intel/composer_xe_2018.5.274/compilers_and_libraries/linux/
  LD_LIBRARY_PATH_TMP=
  for a_path in `echo ${LD_LIBRARY_PATH} | sed 's/:/ /g'` ; do
    #echo "a_path='${a_path}'"
    if [[ "${a_path}" == "/sierra/sntools/SDK/compilers/intel/composer_xe_2018.2.199/compilers_and_libraries/linux/mkl/lib/intel64" ]] ; then
      LD_LIBRARY_PATH_TMP=${LD_LIBRARY_PATH_TMP}:/sierra/sntools/SDK/compilers/intel/composer_xe_2018.5.274/compilers_and_libraries/linux/mkl/lib/intel64
    else
      LD_LIBRARY_PATH_TMP=${LD_LIBRARY_PATH_TMP}:${a_path}
    fi
  done
  export LD_LIBRARY_PATH=${LD_LIBRARY_PATH_TMP}
  #
  export ATDM_CONFIG_MPI_EXEC=mpirun
  export ATDM_CONFIG_MPI_EXEC_NUMPROCS_FLAG=-np
  export ATDM_CONFIG_MPI_POST_FLAGS="-bind-to;none"
  export ATDM_CONFIG_OPENMP_FORTRAN_FLAGS=-fopenmp
  export ATDM_CONFIG_OPENMP_FORTRAN_LIB_NAMES=gomp
  export ATDM_CONFIG_OPENMP_GOMP_LIBRARY=-lgomp

else
  echo
  echo "***"
  echo "*** ERROR: COMPILER=$ATDM_CONFIG_COMPILER is not supported on this system!"
  echo "***"
  return

fi

# ToDo: Update above to only load the compiler and MPI moudles and then
# directly set <TPL_NAME>_ROOT to point to the right TPLs.  This is needed to
# avoid having people depend on the SPARC modules.

# Set parallel test level based on OpenMP or not
if [[ "$ATDM_CONFIG_NODE_TYPE" == "OPENMP" ]] ; then
  export ATDM_CONFIG_CTEST_PARALLEL_LEVEL=$(($ATDM_CONFIG_MAX_NUM_CORES_TO_USE/2))
  #export OMP_NUM_THREADS=2
else
  export ATDM_CONFIG_CTEST_PARALLEL_LEVEL=$(($ATDM_CONFIG_MAX_NUM_CORES_TO_USE/2))
fi
# NOTE: Above, we use 1/2 as many parallel processes as cores on the machine
# to be safe.  Also, we need to set OMP_* env vars here because the SPARC
# modules change them!

# Use updated Ninja and CMake
module load sems-env
module load sems-cmake/3.12.2
module load sems-ninja_fortran/1.8.2

export ATDM_CONFIG_USE_HWLOC=OFF

export ATDM_CONFIG_BINUTILS_LIBS="/usr/lib64/libbfd.so;/usr/lib64/libiberty.a"
# NOTE: Above, we have to explicitly set the libs to use libbdf.so instead of
# libbdf.a because the former works and the latter does not and TriBITS is set
# up to only find static libs by default!

# BLAS and LAPACK

#export ATDM_CONFIG_BLAS_LIBS="-L${ATDM_CONFIG_MKL_ROOT}/mkl/lib/intel64;-L${ATDM_CONFIG_MKL_ROOT}/lib/intel64;-lmkl_intel_lp64;-lmkl_intel_thread;-lmkl_core;-liomp5"
#export ATDM_CONFIG_LAPACK_LIBS="-L${ATDM_CONFIG_MKL_ROOT}/mkl/lib/intel64"

# NOTE: The above does not work.  For some reason, the library 'iomp5' can't
# be found at runtime.  Instead, you have to explicitly list out the library
# files in order as shown below.  Very sad.

atdm_config_add_libs_to_var ATDM_CONFIG_BLAS_LIBS ${ATDM_CONFIG_MKL_ROOT}/mkl/lib/intel64 .so \
  mkl_intel_lp64 mkl_intel_thread mkl_core

atdm_config_add_libs_to_var ATDM_CONFIG_BLAS_LIBS ${ATDM_CONFIG_MKL_ROOT}/lib/intel64 .so \
  iomp5

export ATDM_CONFIG_LAPACK_LIBS=${ATDM_CONFIG_BLAS_LIBS}

# Boost

atdm_config_add_libs_to_var ATDM_CONFIG_BOOST_LIBS ${BOOST_ROOT}/lib .a \
  boost_program_options boost_system

# NOTE: Above, the SPARC-installed TPLs only have *.a files.  There are no
# *.so files.

# HDF5 and Netcdf

# NOTE: HDF5_ROOT and NETCDF_ROOT should already be set in env from above
# module loads!

# However, set the direct libs for HDF5 and NetCDF in case we use that option
# for building (see env var ATDM_CONFIG_USE_SPARC_TPL_FIND_SETTINGS).

export ATDM_CONFIG_HDF5_LIBS="-L${HDF5_ROOT}/lib;${HDF5_ROOT}/lib/libhdf5_hl.a;${HDF5_ROOT}/lib/libhdf5.a;-lz;-ldl"

export ATDM_CONFIG_NETCDF_LIBS="-L${BOOST_ROOT}/lib;-L${NETCDF_ROOT}/lib;-L${NETCDF_ROOT}/lib;-L${SEMS_PNETCDF_ROOT}/lib;-L${HDF5_ROOT}/lib;${BOOST_ROOT}/lib/libboost_program_options.a;${BOOST_ROOT}/lib/libboost_system.a;${NETCDF_ROOT}/lib/libnetcdf.a;${PNETCDF_ROOT}/lib/libpnetcdf.a;${HDF5_ROOT}/lib/libhdf5_hl.a;${HDF5_ROOT}/lib/libhdf5.a;-lz;-ldl;-lcurl"

# SuperLUDist
if [[ "${ATDM_CONFIG_SUPERLUDIST_INCLUDE_DIRS}" == "" ]] ; then
  # Set the default which is correct for all of the new TPL builds
  export ATDM_CONFIG_SUPERLUDIST_INCLUDE_DIRS=${SUPERLUDIST_ROOT}/include
  export ATDM_CONFIG_SUPERLUDIST_LIBS=${SUPERLUDIST_ROOT}/lib64/libsuperlu_dist.a
fi

# Finished!
export ATDM_CONFIG_COMPLETED_ENV_SETUP=TRUE<|MERGE_RESOLUTION|>--- conflicted
+++ resolved
@@ -75,54 +75,6 @@
   fi
   export ATDM_CONFIG_MKL_ROOT=${CBLAS_ROOT}
 
-<<<<<<< HEAD
-elif [[ "$ATDM_CONFIG_COMPILER" == "CLANG-5.0.1_OPENMPI-4.0.2" ]]; then
-  module load sparc-dev/clang-5.0.1_openmpi-4.0.2
-  export OMPI_CXX=`which clang++`
-  export OMPI_CC=`which clang`
-  export OMPI_FC=`which gfortran`
-  export MPICC=`which mpicc`
-  export MPICXX=`which mpicxx`
-  export MPIF90=`which mpif90`
-  if [[ "$ATDM_CONFIG_ENABLE_STRONG_WARNINGS" == "1" ]]; then
-    export ATDM_CONFIG_CXX_FLAGS="${ATDM_CONFIG_GNU_CXX_WARNINGS}"
-  fi
-  export ATDM_CONFIG_MKL_ROOT=${CBLAS_ROOT}
-
-elif [[ "$ATDM_CONFIG_COMPILER" == "CLANG-9.0.1_OPENMPI-4.0.2" ]]; then
-  module load sparc-dev/clang-9.0.1_openmpi-4.0.2
-  export OMPI_CXX=`which clang++`
-  export OMPI_CC=`which clang`
-  export OMPI_FC=`which gfortran`
-  export MPICC=`which mpicc`
-  export MPICXX=`which mpicxx`
-  export MPIF90=`which mpif90`
-  if [[ "$ATDM_CONFIG_ENABLE_STRONG_WARNINGS" == "1" ]]; then
-    export ATDM_CONFIG_CXX_FLAGS="${ATDM_CONFIG_GNU_CXX_WARNINGS}"
-  fi
-  export ATDM_CONFIG_MKL_ROOT=${CBLAS_ROOT}
-
-elif [[ "$ATDM_CONFIG_COMPILER" == "GNU-7.2.0_OPENMPI-1.10.2" ]] ; then
-  module load sparc-dev/gcc-7.2.0_openmpi-1.10.2
-  unset OMP_NUM_THREADS  # SPARC module sets these and we must unset!
-  unset OMP_PROC_BIND
-  unset OMP_PLACES
-  export OMPI_CXX=`which g++`
-  export OMPI_CC=`which gcc`
-  export OMPI_FC=`which gfortran`
-  export MPICC=`which mpicc`
-  export MPICXX=`which mpicxx`
-  export MPIF90=`which mpif90`
-  if [[ "$ATDM_CONFIG_ENABLE_STRONG_WARNINGS" == "1" ]]; then
-    export ATDM_CONFIG_CXX_FLAGS="${ATDM_CONFIG_GNU_CXX_WARNINGS}"
-  fi
-  export ATDM_CONFIG_MKL_ROOT=${CBLAS_ROOT}
-  export ATDM_CONFIG_MPI_EXEC=mpirun
-  export ATDM_CONFIG_MPI_EXEC_NUMPROCS_FLAG=-np
-  export ATDM_CONFIG_MPI_PRE_FLAGS="--bind-to;none"
-
-=======
->>>>>>> 591f403c
 elif [[ "$ATDM_CONFIG_COMPILER" == "GNU-7.2.0_OPENMPI-4.0.2" ]] ; then
   module load sparc-dev/gcc-7.2.0_openmpi-4.0.2
   unset OMP_NUM_THREADS  # SPARC module sets these and we must unset!
