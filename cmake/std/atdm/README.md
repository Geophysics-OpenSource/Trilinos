--- conflicted
+++ resolved
@@ -1072,7 +1072,6 @@
 
 # Get a node allocation and log on to launch node
 $ bsub -J <job-name> -W 6:00 -Is bash
-<<<<<<< HEAD
 
 # Build on the allocated compute node 
 $ lrun -n 1 make NP=32
@@ -1091,16 +1090,25 @@
 $ lalloc 1 -W 4:00 make NP=32
 ```
 
-One can also directly run the test suite
-from the login node using:
+Or, to SSH from the launch node (acquired with `bsub -Is bash` as shown above)
+to the compute node and run make from there, use:
 
 ```bash
-$ busub -Is -W 2:00 ctest -j4
+$ ssh $(atdm_ats2_get_allocated_compute_node_name)
+$ make NP=32
+```
+
+One can also directly run the test suite from the login node using:
+
+```bash
+$ bsub -Is -W 2:00 ctest -j4
 ```
 
 The advantage of creating a node allocation first using `bsub -Is bash` and
-loging into the launch node is that your builds and test runs from there are
+logging into the launch node is that your builds and test runs from there are
 completely interactive since you don't need to wait for a node allocation.
+(Also, you can set an LSF job name with `bsub -J <job-name>` which you can't
+do with `lalloc`.)
 
 The MPI test tests in Trilinos are actually run by a wrapper script
 `trilinos_jsrun` which calls the `jsrun` command and modifies the input
@@ -1111,72 +1119,16 @@
 the environment.  Therefore, by default, the tests are run without CUDA-aware
 MPI on this system.
 
-To explicitly **disable CUDA-aware MPI** when running the test suite, set the
-environment variable and run as:
-=======
-
-# Build on the allocated compute node 
-$ lrun -n 1 make NP=32
-
-# Run the test suite from the launch node
-$ ctest -j4
-```
-
-CTest runs everything using the `jsrun` command.  You must run jsrun from the
-launch node allocated using `bsub`.  That is why the raw `ctest` command is
-run on the launch node.
-
-One can also build directly from the login node on a compute node using:
-
-```
-$ lalloc 1 -W 4:00 make NP=32
-```
-
-Or, to SSH from the launch node (acquired with `bsub -Is bash` as shown above)
-to the compute node and run make from there, use:
-
-```bash
-$ ssh $(atdm_ats2_get_allocated_compute_node_name)
-$ make NP=32
-```
-
-One can also directly run the test suite from the login node using:
-
-```bash
-$ bsub -Is -W 2:00 ctest -j4
-```
-
-The advantage of creating a node allocation first using `bsub -Is bash` and
-logging into the launch node is that your builds and test runs from there are
-completely interactive since you don't need to wait for a node allocation.
-(Also, you can set an LSF job name with `bsub -J <job-name>` which you can't
-do with `lalloc`.)
-
-The MPI test tests in Trilinos are actually run by a wrapper script
-`trilinos_jsrun` which calls the `jsrun` command and modifies the input
-arguments to accommodate the MPI test suite in Trilinos (see the
-implementation of the script `trilinos_jsrun` for details on what it does).
-By default, the script `trilinos_jsrun` will set `export
-TPETRA_ASSUME_CUDA_AWARE_MPI=0` if `TPETRA_ASSUME_CUDA_AWARE_MPI` is unset in
-the environment.  Therefore, by default, the tests are run without CUDA-aware
-MPI on this system.
-
 To explicitly **disable CUDA-aware MPI** when running the test suite from the
 launch node, set the environment variable and run as:
->>>>>>> a4bccbea
 
 ```bash
 $ export TPETRA_ASSUME_CUDA_AWARE_MPI=0
 $ lrun -n 1 ctest -j4
 ```
 
-<<<<<<< HEAD
-To explicitly **enable CUDA-aware MPI** when running the test suite set run
-as:
-=======
 To explicitly **enable CUDA-aware MPI** when running the test suite from the
 launch node, set the environment variable and run as:
->>>>>>> a4bccbea
 
 ```bash
 $ export TPETRA_ASSUME_CUDA_AWARE_MPI=1
