--- conflicted
+++ resolved
@@ -260,15 +260,11 @@
 
 # System-info for what ATS-2 system we are using
 if [[ "${ATDM_CONFIG_KNOWN_HOSTNAME}" == "vortex" ]] ; then
-<<<<<<< HEAD
-  export ATDM_CONFIG_ATS2_LAUNCH_NODE=vortex59
-=======
   export ATDM_CONFIG_ATS2_LOGIN_NODE=vortex60
   export ATDM_CONFIG_ATS2_LAUNCH_NODE=vortex59
   # NOTE: If more login and launch nodes gets added to 'vortex', we will need
   # to change this to a list of node names instead of just one.  But we will
   # deal with that later if that occurs.
->>>>>>> a4bccbea
 else
   echo "Error, the ats2 env on system '${ATDM_CONFIG_KNOWN_HOSTNAME}'"
   return
@@ -287,41 +283,6 @@
      echo
   fi
 }
-<<<<<<< HEAD
-
-export -f atdm_ats2_get_allocated_compute_node_name
-
-
-function atdm_ats2_get_node_type() {
-  current_hostname=$(hostname)
-  compute_node=$(atdm_ats2_get_allocated_compute_node_name)
-
-  if  [[ "${compute_node}" != "" ]] && \
-      [[ "${current_hostname}" == "${ATDM_CONFIG_ATS2_LAUNCH_NODE}" ]] \
-    ; then
-    echo "launch_node"
-  elif [[ "${compute_node}" != "" ]] ; then
-    echo "compute_node"
-  else
-    echo "login_node"
-  fi
-}
-
-export -f atdm_ats2_get_node_type
-
-unset atdm_run_script_on_compute_node
-
-atdm_ats2_node_type=$(atdm_ats2_get_node_type)
-
-if [[ "${atdm_ats2_node_type}" == "compute_node" ]] ; then
-  # Already on a compute node to just run directly on local node
-  source $ATDM_SCRIPT_DIR/common/define_run_on_local_node_func.sh
-else
-  # On login node or launch node, just use lalloc to run on a compute node
-  source $ATDM_SCRIPT_DIR/common/define_run_on_ats2_compute_node_func.sh
-fi
-
-=======
 export -f atdm_ats2_get_allocated_compute_node_name
 
 
@@ -338,7 +299,6 @@
 export -f atdm_ats2_get_node_type
 
 
->>>>>>> a4bccbea
 #
 # All done!
 #
