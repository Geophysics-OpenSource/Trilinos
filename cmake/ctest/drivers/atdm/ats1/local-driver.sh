#!/bin/bash -l

if [ "${SBATCH_BUILD_TIME_LIMIT_MINUTES}" == "" ] ; then
  export SBATCH_BUILD_TIME_LIMIT_MINUTES=600 # Default 10 hour time limit
fi

if [ "${SBATCH_TEST_TIME_LIMIT_MINUTES}" == "" ] ; then
<<<<<<< HEAD
  export SBATCH_TEST_TIME_LIMIT_MINUTES=840 # Default 14 hour time limit
=======
  export SBATCH_TEST_TIME_LIMIT_MINUTES=780 # Default 13 hour time limit
>>>>>>> 018071da
fi

# Load environment on the login node
source $WORKSPACE/Trilinos/cmake/std/atdm/load-env.sh $JOB_NAME

# Don't run any tests for now until we can get them to run faster
if [[ "${Trilinos_SKIP_CTEST_ADD_TEST}" == "" ]] ; then
  export Trilinos_SKIP_CTEST_ADD_TEST=TRUE
fi

if [[ "${Trilinos_INNER_ENABLE_TESTS}" == "" ]] && \
   [[ "${ATDM_CONFIG_BUILD_TYPE}" == "DEBUG" ]] \
  ; then
  # For debug builds, not build the test and example executables to speed
  # things up for now.
  export Trilinos_INNER_ENABLE_TESTS=OFF
fi

# Run configure, build on a haswell compute node
atdm_config_sbatch_extra_args="$ATDM_CONFIG_SBATCH_EXTRA_ARGS"
unset ATDM_CONFIG_SBATCH_EXTRA_ARGS
atdm_run_script_on_compute_node \
  $WORKSPACE/Trilinos/cmake/ctest/drivers/atdm/ats1/local-driver-build-on-allocation.sh \
  $PWD/ctest-s-driver.out \
  ${SBATCH_BUILD_TIME_LIMIT_MINUTES}

# Run tests on either a KNL or HSW compute node
# Per feedback in ATDV-347, disable running tests for now.
export ATDM_CONFIG_SBATCH_EXTRA_ARGS="$atdm_config_sbatch_extra_args"
echo "ATDM_CONFIG_SBATCH_EXTRA_ARGS = '${ATDM_CONFIG_SBATCH_EXTRA_ARGS}'"
atdm_run_script_on_compute_node \
  $WORKSPACE/Trilinos/cmake/ctest/drivers/atdm/ats1/local-driver-test-on-allocation.sh \
  $PWD/ctest-s-driver.out \
  ${SBATCH_TEST_TIME_LIMIT_MINUTES}<|MERGE_RESOLUTION|>--- conflicted
+++ resolved
@@ -5,11 +5,7 @@
 fi
 
 if [ "${SBATCH_TEST_TIME_LIMIT_MINUTES}" == "" ] ; then
-<<<<<<< HEAD
-  export SBATCH_TEST_TIME_LIMIT_MINUTES=840 # Default 14 hour time limit
-=======
   export SBATCH_TEST_TIME_LIMIT_MINUTES=780 # Default 13 hour time limit
->>>>>>> 018071da
 fi
 
 # Load environment on the login node
