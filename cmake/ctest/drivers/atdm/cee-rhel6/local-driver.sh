#!/bin/bash -l

set +x

<<<<<<< HEAD
if [[ "${Trilinos_ENABLE_BUILD_STATS}" == "" ]] && \
   [[ ! $JOB_NAME == *"intel"* ]] \
  ; then
  export Trilinos_ENABLE_BUILD_STATS=ON
=======
source $WORKSPACE/Trilinos/cmake/std/atdm/load-env.sh $JOB_NAME

if [[ "${Trilinos_SKIP_CTEST_ADD_TEST}" == "" ]] && \
   [[ "${ATDM_CONFIG_USE_CUDA}" == "ON" ]] \
  ; then
  # For CUDA builds, do not run the the test and example executables to speed
  # things up and to allow us to build and install on CEE machines that don't
  # actaully have a GPU!
  export Trilinos_SKIP_CTEST_ADD_TEST=ON
  # NOTE: If building the tests and examples is too expensive, we could set
  # Trilinos_INNER_ENABLE_TESTS=OFF.
>>>>>>> f4953564
fi
echo "Trilinos_ENABLE_BUILD_STATS='${Trilinos_ENABLE_BUILD_STATS}'"

set -x

$WORKSPACE/Trilinos/cmake/ctest/drivers/atdm/ctest-s-driver.sh<|MERGE_RESOLUTION|>--- conflicted
+++ resolved
@@ -2,12 +2,6 @@
 
 set +x
 
-<<<<<<< HEAD
-if [[ "${Trilinos_ENABLE_BUILD_STATS}" == "" ]] && \
-   [[ ! $JOB_NAME == *"intel"* ]] \
-  ; then
-  export Trilinos_ENABLE_BUILD_STATS=ON
-=======
 source $WORKSPACE/Trilinos/cmake/std/atdm/load-env.sh $JOB_NAME
 
 if [[ "${Trilinos_SKIP_CTEST_ADD_TEST}" == "" ]] && \
@@ -19,7 +13,12 @@
   export Trilinos_SKIP_CTEST_ADD_TEST=ON
   # NOTE: If building the tests and examples is too expensive, we could set
   # Trilinos_INNER_ENABLE_TESTS=OFF.
->>>>>>> f4953564
+fi
+
+if [[ "${Trilinos_ENABLE_BUILD_STATS}" == "" ]] && \
+   [[ ! $JOB_NAME == *"intel"* ]] \
+  ; then
+  export Trilinos_ENABLE_BUILD_STATS=ON
 fi
 echo "Trilinos_ENABLE_BUILD_STATS='${Trilinos_ENABLE_BUILD_STATS}'"
 
